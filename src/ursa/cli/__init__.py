import importlib
from pathlib import Path
from typing import Annotated, Optional

import typer
from rich.console import Console

app = typer.Typer()


# TODO: add help
@app.command()
def run(
    workspace: Annotated[
<<<<<<< HEAD
        Path, typer.Option(help="Directory to store ursa ouput")
    ] = Path(".ursa"),
=======
        Path, Option(help="Directory to store ursa ouput")
    ] = Path("ursa_workspace"),
>>>>>>> 37fd1ae8
    llm_model_name: Annotated[
        str,
        typer.Option(
            help="Name of LLM to use for agent tasks", envvar="URSA_LLM_NAME"
        ),
    ] = "gpt-5",
    llm_base_url: Annotated[
        str, typer.Option(help="Base url for LLM.", envvar="URSA_LLM_BASE_URL")
    ] = "https://api.openai.com/v1",
    llm_api_key: Annotated[
        Optional[str],
        typer.Option(help="API key for LLM", envvar="URSA_LLM_API_KEY"),
    ] = None,
    max_completion_tokens: Annotated[
        int, typer.Option(help="Maximum tokens for LLM to output")
    ] = 50000,
    emb_model_name: Annotated[
        str, typer.Option(help="Embedding model name", envvar="URSA_EMB_NAME")
    ] = "text-embedding-3-small",
    emb_base_url: Annotated[
        str,
        typer.Option(
            help="Base url for embedding model", envvar="URSA_EMB_BASE_URL"
        ),
    ] = "https://api.openai.com/v1",
    emb_api_key: Annotated[
        Optional[str],
        typer.Option(
            help="API key for embedding model", envvar="URSA_EMB_API_KEY"
        ),
    ] = None,
    share_key: Annotated[
        bool,
        typer.Option(
            help=(
                "Whether or not the LLM and embedding model share the same "
                "API key. If yes, then you can specify only one of them."
            )
        ),
    ] = False,
    thread_id: Annotated[
        str, Option(help="Thread ID for persistance", envvar="URSA_THREAD_ID")
    ] = "ursa_cli",
    arxiv_summarize: Annotated[
        bool,
        typer.Option(
            help="Whether or not to allow ArxivAgent to summarize response."
        ),
    ] = True,
    arxiv_process_images: Annotated[
        bool,
        typer.Option(
            help="Whether or not to allow ArxivAgent to process images."
        ),
    ] = False,
    arxiv_max_results: Annotated[
        int,
        typer.Option(
            help="Maximum number of results for ArxivAgent to retrieve from ArXiv."
        ),
    ] = 10,
    arxiv_database_path: Annotated[
        Optional[Path],
        typer.Option(
            help="Path to download/downloaded ArXiv documents; used by ArxivAgent."
        ),
    ] = None,
    arxiv_summaries_path: Annotated[
        Optional[Path],
        typer.Option(
            help="Path to store ArXiv paper summaries; used by ArxivAgent."
        ),
    ] = None,
    arxiv_vectorstore_path: Annotated[
        Optional[Path],
        typer.Option(
            help="Path to store ArXiv paper vector store; used by ArxivAgent."
        ),
    ] = None,
    arxiv_download_papers: Annotated[
        bool,
        typer.Option(
            help="Whether or not to allow ArxivAgent to download ArXiv papers."
        ),
    ] = True,
    ssl_verify: Annotated[
        bool, typer.Option(help="Whether or not to verify SSL certificates.")
    ] = True,
) -> None:
    console = Console()
    with console.status("[grey50]Loading ursa ..."):
        from ursa.cli.hitl import HITL, UrsaRepl

    hitl = HITL(
        workspace=workspace,
        llm_model_name=llm_model_name,
        llm_base_url=llm_base_url,
        llm_api_key=llm_api_key,
        max_completion_tokens=max_completion_tokens,
        emb_model_name=emb_model_name,
        emb_base_url=emb_base_url,
        emb_api_key=emb_api_key,
        share_key=share_key,
        thread_id=thread_id,
        arxiv_summarize=arxiv_summarize,
        arxiv_process_images=arxiv_process_images,
        arxiv_max_results=arxiv_max_results,
        arxiv_database_path=arxiv_database_path,
        arxiv_summaries_path=arxiv_summaries_path,
        arxiv_vectorstore_path=arxiv_vectorstore_path,
        arxiv_download_papers=arxiv_download_papers,
        ssl_verify=ssl_verify,
    )
    UrsaRepl(hitl).run()


@app.command()
def version() -> None:
    from importlib.metadata import version as get_version

    print(get_version("ursa-ai"))


# TODO: add help
@app.command()
def serve(
    host: Annotated[
        str,
        typer.Option("--host", help="Bind address.", envvar="URSA_HOST"),
    ] = "127.0.0.1",
    port: Annotated[
        int,
        typer.Option("--port", "-p", help="Bind port.", envvar="URSA_PORT"),
    ] = 8000,
    reload: Annotated[
        bool,
        typer.Option(
            "--reload/--no-reload", help="Auto-reload on code changes."
        ),
    ] = False,
    log_level: Annotated[
        str,
        typer.Option(
            "--log-level",
            "-l",
            help="Uvicorn log level: critical|error|warning|info|debug|trace",
            envvar="URSA_LOG_LEVEL",
        ),
    ] = "info",
    workspace: Annotated[
        Path, typer.Option(help="Directory to store ursa ouput")
    ] = Path(".ursa"),
    llm_model_name: Annotated[
        str,
        typer.Option(
            help="Name of LLM to use for agent tasks", envvar="URSA_LLM_NAME"
        ),
    ] = "gpt-5",
    llm_base_url: Annotated[
        str, typer.Option(help="Base url for LLM.", envvar="URSA_LLM_BASE_URL")
    ] = "https://api.openai.com/v1",
    llm_api_key: Annotated[
        Optional[str],
        typer.Option(help="API key for LLM", envvar="URSA_LLM_API_KEY"),
    ] = None,
    max_completion_tokens: Annotated[
        int, typer.Option(help="Maximum tokens for LLM to output")
    ] = 50000,
    emb_model_name: Annotated[
        str, typer.Option(help="Embedding model name", envvar="URSA_EMB_NAME")
    ] = "text-embedding-3-small",
    emb_base_url: Annotated[
        str,
        typer.Option(
            help="Base url for embedding model", envvar="URSA_EMB_BASE_URL"
        ),
    ] = "https://api.openai.com/v1",
    emb_api_key: Annotated[
        Optional[str],
        typer.Option(
            help="API key for embedding model", envvar="URSA_EMB_API_KEY"
        ),
    ] = None,
    share_key: Annotated[
        bool,
        typer.Option(
            help=(
                "Whether or not the LLM and embedding model share the same "
                "API key. If yes, then you can specify only one of them."
            )
        ),
    ] = False,
    arxiv_summarize: Annotated[
        bool,
        typer.Option(
            help="Whether or not to allow ArxivAgent to summarize response."
        ),
    ] = True,
    arxiv_process_images: Annotated[
        bool,
        typer.Option(
            help="Whether or not to allow ArxivAgent to process images."
        ),
    ] = False,
    arxiv_max_results: Annotated[
        int,
        typer.Option(
            help="Maximum number of results for ArxivAgent to retrieve from ArXiv."
        ),
    ] = 10,
    arxiv_database_path: Annotated[
        Optional[Path],
        typer.Option(
            help="Path to download/downloaded ArXiv documents; used by ArxivAgent."
        ),
    ] = None,
    arxiv_summaries_path: Annotated[
        Optional[Path],
        typer.Option(
            help="Path to store ArXiv paper summaries; used by ArxivAgent."
        ),
    ] = None,
    arxiv_vectorstore_path: Annotated[
        Optional[Path],
        typer.Option(
            help="Path to store ArXiv paper vector store; used by ArxivAgent."
        ),
    ] = None,
    arxiv_download_papers: Annotated[
        bool,
        typer.Option(
            help="Whether or not to allow ArxivAgent to download ArXiv papers."
        ),
    ] = True,
    ssl_verify: Annotated[
        bool, typer.Option(help="Whether or not to verify SSL certificates.")
    ] = True,
) -> None:
    console = Console()
    with console.status("[grey50]Loading ursa ..."):
        from ursa.cli.hitl import HITL

    app_path = "ursa.cli.hitl:mcp_app"

    try:
        import uvicorn
    except Exception as e:
        typer.secho(
            f"Uvicorn is required for 'ursa serve'. Install with: pip install uvicorn[standard]\n{e}",
            fg=typer.colors.RED,
        )
        raise typer.Exit(code=1)

    hitl = HITL(
        workspace=workspace,
        llm_model_name=llm_model_name,
        llm_base_url=llm_base_url,
        llm_api_key=llm_api_key,
        max_completion_tokens=max_completion_tokens,
        emb_model_name=emb_model_name,
        emb_base_url=emb_base_url,
        emb_api_key=emb_api_key,
        share_key=share_key,
        arxiv_summarize=arxiv_summarize,
        arxiv_process_images=arxiv_process_images,
        arxiv_max_results=arxiv_max_results,
        arxiv_database_path=arxiv_database_path,
        arxiv_summaries_path=arxiv_summaries_path,
        arxiv_vectorstore_path=arxiv_vectorstore_path,
        arxiv_download_papers=arxiv_download_papers,
        ssl_verify=ssl_verify,
    )
    module_name, var_name = app_path.split(":")
    mod = importlib.import_module(module_name)
    asgi_app = getattr(mod, var_name)
    asgi_app.state.hitl = hitl

    config = uvicorn.Config(
        app=asgi_app,
        host=host,
        port=port,
        reload=reload,
        workers=1,
        log_level=log_level.lower(),
    )

    server = uvicorn.Server(config)
    console.print(
        f"[bold]URSA MCP server[/bold] starting at "
        f"http://{host}:{port} "
        f"(app: {app_path})"
    )
    try:
        server.run()
    except KeyboardInterrupt:
        console.print("[grey50]Shutting down...[/grey50]")


def main():
    app()<|MERGE_RESOLUTION|>--- conflicted
+++ resolved
@@ -12,13 +12,8 @@
 @app.command()
 def run(
     workspace: Annotated[
-<<<<<<< HEAD
         Path, typer.Option(help="Directory to store ursa ouput")
-    ] = Path(".ursa"),
-=======
-        Path, Option(help="Directory to store ursa ouput")
     ] = Path("ursa_workspace"),
->>>>>>> 37fd1ae8
     llm_model_name: Annotated[
         str,
         typer.Option(
@@ -60,7 +55,8 @@
         ),
     ] = False,
     thread_id: Annotated[
-        str, Option(help="Thread ID for persistance", envvar="URSA_THREAD_ID")
+        str,
+        typer.Option(help="Thread ID for persistance", envvar="URSA_THREAD_ID"),
     ] = "ursa_cli",
     arxiv_summarize: Annotated[
         bool,
