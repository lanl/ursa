import os
import platform
import sqlite3
from cmd import Cmd
from dataclasses import dataclass
from functools import cached_property
from pathlib import Path
from typing import Callable, Optional

import httpx
from langchain.chat_models import init_chat_model
from langchain.embeddings import init_embeddings
from langchain_core.messages import HumanMessage
from langgraph.checkpoint.sqlite import SqliteSaver
from rich.console import Console
from rich.markdown import Markdown
from rich.theme import Theme
from typer import Typer

from ursa.agents import (
    ArxivAgent,
    ChatAgent,
    ExecutionAgent,
    HypothesizerAgent,
    PlanningAgent,
    RecallAgent,
    WebSearchAgent,
)
from ursa.util.memory_logger import AgentMemory

app = Typer()

ursa_banner = r"""
  __  ________________ _
 / / / / ___/ ___/ __ `/
/ /_/ / /  (__  ) /_/ / 
\__,_/_/  /____/\__,_/  
"""


def make_console():
    return Console(
        theme=Theme({
            "success": "green",
            "error": "bold red",
            "dim": "grey50",
            "warn": "yellow",
            "emph": "bold cyan",
        })
    )


@dataclass
class HITL:
    workspace: Path
    llm_model_name: str
    llm_base_url: Optional[str]
    llm_api_key: Optional[str]
    max_completion_tokens: int
    emb_model_name: Optional[str]
    emb_base_url: Optional[str]
    emb_api_key: Optional[str]
    share_key: bool
    thread_id: str
    safe_codes: list[str]
    arxiv_summarize: bool
    arxiv_process_images: bool
    arxiv_max_results: int
    arxiv_database_path: Optional[Path]
    arxiv_summaries_path: Optional[Path]
    arxiv_vectorstore_path: Optional[Path]
    arxiv_download_papers: bool
    ssl_verify_llm: bool
    ssl_verify_emb: bool

    def _make_kwargs(self, **kwargs):
        # NOTE: This is required instead of setting to None because of
        # strangeness in init_chat_model.
        return {
            key: value for key, value in kwargs.items() if value is not None
        }

    def get_path(self, path: Optional[Path], default_subdir: str) -> str:
        if path is None:
            return str(self.workspace / default_subdir)
        return str(path)

    def __post_init__(self):
        self.workspace.mkdir(parents=True, exist_ok=True)

        # Specify API key only once and share for llm and embedder.
        if self.share_key:
            match self.llm_api_key, self.emb_api_key:
                case None, None:
                    raise ValueError(
                        "When sharing API keys, both llm_api_key and emb_api_key "
                        "cannot be empty!"
                    )
                case str(), str():
                    raise ValueError(
                        "When sharing API keys, do not supply both llm_api_key and "
                        "emb_api_key."
                    )
                case None, str():
                    self.llm_api_key = self.emb_api_key
                case str(), None:
                    self.emb_api_key = self.llm_api_key

        self.model = init_chat_model(
            model=self.llm_model_name,
            max_completion_tokens=self.max_completion_tokens,
            **self._make_kwargs(
                http_client=None
                if self.ssl_verify_llm
                else httpx.Client(verify=False),
                base_url=self.llm_base_url,
                api_key=self.llm_api_key,
            ),
        )

        self.embedding = (
            init_embeddings(
                model=self.emb_model_name,
                **self._make_kwargs(
                    http_client=None
                    if self.ssl_verify_emb
                    else httpx.Client(verify=False),
                    base_url=self.emb_base_url,
                    api_key=self.emb_api_key,
                ),
            )
            if self.emb_model_name
            else None
        )

        self.memory = (
            AgentMemory(
                embedding_model=self.embedding,
                path=str(self.workspace / "memory"),
            )
            if self.embedding
            else None
        )

        self.last_agent_result = ""
        self.arxiv_state = []
        self.chatter_state = {"messages": []}
        self.executor_state = {}
        self.hypothesizer_state = {}
        self.planner_state = {}
        self.websearcher_state = []

    def update_last_agent_result(self, result: str):
        self.last_agent_result = result

    @cached_property
    def arxiv_agent(self) -> ArxivAgent:
        return ArxivAgent(
            llm=self.model,
            summarize=self.arxiv_summarize,
            process_images=self.arxiv_process_images,
            max_results=self.arxiv_max_results,
            # rag_embedding=self.embedding,
            database_path=self.get_path(
                self.arxiv_database_path, "arxiv_downloaded_papers"
            ),
            summaries_path=self.get_path(
                self.arxiv_summaries_path, "arxiv_generated_summaries"
            ),
            vectorstore_path=self.get_path(
                self.arxiv_vectorstore_path, "arxiv_vectorstores"
            ),
            download=self.arxiv_download_papers,
        )

    @cached_property
    def chatter(self) -> ChatAgent:
        edb_path = self.workspace / "checkpoint.db"
        edb_path.parent.mkdir(parents=True, exist_ok=True)
        econn = sqlite3.connect(str(edb_path), check_same_thread=False)
        self.chatter_checkpointer = SqliteSaver(econn)
        return ChatAgent(
            llm=self.model,
            checkpointer=self.chatter_checkpointer,
            thread_id=self.thread_id + "_chatter",
        )

    @cached_property
    def executor(self) -> ExecutionAgent:
        edb_path = self.workspace / "checkpoint.db"
        edb_path.parent.mkdir(parents=True, exist_ok=True)
        econn = sqlite3.connect(str(edb_path), check_same_thread=False)
        self.executor_checkpointer = SqliteSaver(econn)
        return ExecutionAgent(
            llm=self.model,
            checkpointer=self.executor_checkpointer,
            agent_memory=self.memory,
            thread_id=self.thread_id + "_executor",
            safe_codes=self.safe_codes,
        )

    @cached_property
    def hypothesizer(self) -> HypothesizerAgent:
        edb_path = self.workspace / "checkpoint.db"
        edb_path.parent.mkdir(parents=True, exist_ok=True)
        econn = sqlite3.connect(str(edb_path), check_same_thread=False)
        self.executor_checkpointer = SqliteSaver(econn)
        return HypothesizerAgent(
            llm=self.model,
            checkpointer=self.executor_checkpointer,
            thread_id=self.thread_id + "_hypothesizer",
        )

    @cached_property
    def planner(self) -> PlanningAgent:
        pdb_path = Path(self.workspace) / "checkpoint.db"
        pdb_path.parent.mkdir(parents=True, exist_ok=True)
        pconn = sqlite3.connect(str(pdb_path), check_same_thread=False)
        self.planner_checkpointer = SqliteSaver(pconn)
        return PlanningAgent(
            llm=self.model,
            checkpointer=self.planner_checkpointer,
            thread_id=self.thread_id + "_planner",
        )

    @cached_property
    def websearcher(self) -> WebSearchAgent:
        rdb_path = Path(self.workspace) / "checkpoint.db"
        rdb_path.parent.mkdir(parents=True, exist_ok=True)
        rconn = sqlite3.connect(str(rdb_path), check_same_thread=False)
        self.websearcher_checkpointer = SqliteSaver(rconn)

        return WebSearchAgent(
            llm=self.model,
            max_results=10,
            database_path="web_db",
            summaries_path="web_summaries",
            checkpointer=self.websearcher_checkpointer,
            thread_id=self.thread_id + "_websearch",
        )

    @cached_property
    def rememberer(self) -> RecallAgent:
        return (
            RecallAgent(llm=self.model, memory=self.memory)
            if self.memory
            else None
        )

    def run_arxiv(self, prompt: str) -> str:
        llm_search_query = self.model.invoke(
            f"The user stated {prompt}. Generate between 1 and 8 words for a search query to address the users need. Return only the words to search."
        ).content
        print("Searching ArXiv for ", llm_search_query)

        if isinstance(llm_search_query, str):
            arxiv_result = self.arxiv_agent.invoke(
                arxiv_search_query=llm_search_query,
                context=prompt,
            )
            self.arxiv_state.append(arxiv_result)
            self.update_last_agent_result(arxiv_result)
            return f"[ArXiv Agent Output]:\n {self.last_agent_result}"
        else:
            raise RuntimeError("Unexpected error while running ArxivAgent!")

    def run_executor(self, prompt: str) -> str:
        if "messages" in self.executor_state and isinstance(
            self.executor_state["messages"], list
        ):
            self.executor_state["messages"].append(
                HumanMessage(
                    f"The last agent output was: {self.last_agent_result}\n"
                    f"The user stated: {prompt}"
                )
            )
            executor_state = self.executor.invoke(
                self.executor_state,
            )

            if isinstance(
                content := executor_state["messages"][-1].content, str
            ):
                self.update_last_agent_result(content)
            else:
                raise TypeError(
                    f"content is supposed to have type str! Instead, it is {content}"
                )
        else:
            self.executor_state = dict(
                workspace=self.workspace,
                messages=[
                    HumanMessage(
                        f"The last agent output was: {self.last_agent_result}\n The user stated: {prompt}"
                    )
                ],
            )
            self.executor_state = self.executor.invoke(
                self.executor_state,
            )
            self.update_last_agent_result(
                self.executor_state["messages"][-1].content
            )
        return f"[Executor Agent Output]:\n {self.last_agent_result}"

    def run_rememberer(self, prompt: str) -> str:
<<<<<<< HEAD
        memory_output = self.rememberer.invoke(prompt)
=======
        memory_output = self.rememberer.invoke(prompt) if self.memory else None
>>>>>>> 6df6ebf7
        return f"[Rememberer Output]:\n {memory_output}"

    def run_chatter(self, prompt: str) -> str:
        self.chatter_state["messages"].append(
            HumanMessage(
                content=f"The last agent output was: {self.last_agent_result}\n The user stated: {prompt}"
            )
        )
        self.chatter_state = self.chatter.invoke(
            self.chatter_state,
        )
        chat_output = self.chatter_state["messages"][-1]

        if not isinstance(chat_output.content, str):
            raise TypeError(
                f"chat_output is not a str! Instead, it is: {type(chat_output.content)}."
            )

        self.update_last_agent_result(chat_output.content)
        # return f"[{self.model.model_name}]: {self.last_agent_result}"
        return f"{self.last_agent_result}"

    def run_hypothesizer(self, prompt: str) -> str:
        question = f"The last agent output was: {self.last_agent_result}\n\nThe user stated: {prompt}"

        self.hypothesizer_state = self.hypothesizer.invoke(
            prompt=question,
            max_iterations=2,
        )

        solution = self.hypothesizer_state.get(
            "solution", "Hypothesizer failed to return a solution"
        )
        self.update_last_agent_result(solution)
        return f"[Hypothesizer Agent Output]:\n {self.last_agent_result}"

    def run_planner(self, prompt: str) -> str:
        self.planner_state.setdefault("messages", [])
        self.planner_state["messages"].append(
            HumanMessage(
                f"The last agent output was: {self.last_agent_result}\n"
                f"The user stated: {prompt}"
            )
        )
        self.planner_state = self.planner.invoke(
            self.planner_state,
        )

        plan = "\n\n\n".join(
            f"## {step['id']} -- {step['name']}\n\n"
            + "\n\n".join(
                f"* {key}\n    * {value}" for key, value in step.items()
            )
            for step in self.planner_state["plan_steps"]
        )
        self.update_last_agent_result(plan)
        return f"[Planner Agent Output]:\n {self.last_agent_result}"

    def run_websearcher(self, prompt: str) -> str:
        llm_search_query = self.model.invoke(
            f"The user stated {prompt}. Generate between 1 and 8 words for a search query to address the users need. Return only the words to search."
        ).content
        print("Searching Web for ", llm_search_query)
        if isinstance(llm_search_query, str):
            web_result = self.websearcher.invoke(
                query=llm_search_query,
                context=prompt,
            )
            self.websearcher_state.append(web_result)
            self.update_last_agent_result(web_result)
            return f"[WebSearch Agent Output]:\n {self.last_agent_result}"
        else:
            raise RuntimeError("Unexpected error while running WebSearchAgent!")


class UrsaRepl(Cmd):
    console = make_console()
    exit_message: str = "[dim]Exiting ursa..."
    _help_message: str = "[dim]For help, type: ? or help. Exit with Ctrl+d."
    prompt: str = "ursa> "

    def get_input(self, msg: str, end: str = "", **kwargs):
        # NOTE: Printing in rich with Prompt somehow gets removed when
        # backspacing. This is a workaround that captures the print output and
        # converts it to the proper string format for your terminal.
        with self.console.capture() as capture:
            self.console.print(msg, end=end, **kwargs)
        return input(capture.get())

    def __init__(self, hitl: HITL, **kwargs):
        self.hitl = hitl
        super().__init__(**kwargs)

    def show(self, msg: str, markdown: bool = True, **kwargs):
        self.console.print(Markdown(msg) if markdown else msg, **kwargs)

    def default(self, prompt: str):
        with self.console.status("Generating response"):
            response = self.hitl.run_chatter(prompt)
            self.show(response)

    def postcmd(self, stop: bool, line: str):
        print()
        return stop

    def do_exit(self, _: str):
        """Exit shell."""
        self.show(self.exit_message, markdown=False)
        return True

    def do_EOF(self, _: str):
        """Exit on Ctrl+D."""
        self.show(self.exit_message, markdown=False)
        return True

    def do_clear(self, _: str):
        """Clear the screen. Same as pressing Ctrl+L."""
        os.system("cls" if platform.system() == "Windows" else "clear")

    def emptyline(self):
        """Do nothing when an empty line is entered"""
        pass

    def run_agent(self, agent: str, run: Callable[[str], str]):
        # prompt = self.get_input(f"Enter your prompt for [emph]{agent}[/]: ")
        prompt = input(f"Enter your prompt for {agent}: ")
        with self.console.status("Generating response"):
            return run(prompt)

    def do_arxiv(self, _: str):
        """Run ArxivAgent"""
        self.show(self.run_agent("Arxiv Agent", self.hitl.run_arxiv))

    def do_plan(self, _: str):
        """Run PlanningAgent"""
        self.show(self.run_agent("Planning Agent", self.hitl.run_planner))

    def do_execute(self, _: str):
        """Run ExecutionAgent"""
        self.show(self.run_agent("Execution Agent", self.hitl.run_executor))

    def do_web(self, _: str):
        """Run WebSearchAgent"""
        self.show(self.run_agent("Websearch Agent", self.hitl.run_websearcher))

    def do_recall(self, _: str):
        """Run RecallAgent"""
        self.show(self.run_agent("Recall Agent", self.hitl.run_rememberer))

    def do_hypothesize(self, _: str):
        """Run HypothesizerAgent"""
        self.show(
            self.run_agent("Hypothesizer Agent", self.hitl.run_hypothesizer)
        )

    def run(self):
        """Handle Ctrl+C to avoid quitting the program"""
        # Print intro only once.
        self.show(f"[magenta]{ursa_banner}", markdown=False)
        self.show(self._help_message, markdown=False)

        while True:
            try:
                self.cmdloop()
                break  # Allows breaking out of loop if EOF is triggered.
            except KeyboardInterrupt:
                print(
                    "\n(Interrupted) Press Ctrl+D to exit or continue typing."
                )

    def do_models(self, _: str):
        """List models and base urls"""
        llm_provider, llm_name = get_provider_and_model(
            self.hitl.llm_model_name
        )
        self.show(
            f"[dim]*[/] LLM: [emph]{llm_name} "
            f"[dim]{self.hitl.llm_base_url or llm_provider}",
            markdown=False,
        )

        emb_provider, emb_name = get_provider_and_model(
            self.hitl.emb_model_name
        )
        self.show(
            f"[dim]*[/] Embedding Model: [emph]{emb_name} "
            f"[dim]{self.hitl.emb_base_url or emb_provider}",
            markdown=False,
        )


def get_provider_and_model(model_str: Optional[str]):
    if model_str is None:
        return "none", "none"

    if ":" in model_str:
        provider, model = model_str.split(":", 1)
    else:
        provider = "openai"
        model = model_str

    return provider, model


# TODO:
# * Add option to swap models in REPL
# * Add option for seed setting via flags
# * Name change: --llm-model-name -> llm
# * Name change: --emb-model-name -> emb<|MERGE_RESOLUTION|>--- conflicted
+++ resolved
@@ -304,11 +304,7 @@
         return f"[Executor Agent Output]:\n {self.last_agent_result}"
 
     def run_rememberer(self, prompt: str) -> str:
-<<<<<<< HEAD
-        memory_output = self.rememberer.invoke(prompt)
-=======
         memory_output = self.rememberer.invoke(prompt) if self.memory else None
->>>>>>> 6df6ebf7
         return f"[Rememberer Output]:\n {memory_output}"
 
     def run_chatter(self, prompt: str) -> str:
