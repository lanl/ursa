import json
import os
import subprocess
from typing import Any, Mapping, Optional, TypedDict

import tiktoken
from langchain.chat_models import BaseChatModel
from langchain_core.output_parsers import StrOutputParser
from langchain_core.prompts import ChatPromptTemplate
from langgraph.graph import END, StateGraph

from .base import BaseAgent

working = True
try:
    import atomman as am
    import trafilatura
except Exception:
    working = False


class LammpsState(TypedDict, total=False):
    simulation_task: str
<<<<<<< HEAD
    elements: List[str]
    template: Optional[str]
    chosen_potential: Optional[Any]

    matches: List[Any]
    idx: int
    summaries: List[str]
    full_texts: List[str]
=======
    elements: list[str]
    template: Optional[str]
    chosen_potential: Optional[Any]

    matches: list[Any]
    idx: int
    summaries: list[str]
    full_texts: list[str]
>>>>>>> 6edda5f8
    summaries_combined: str

    input_script: str
    run_returncode: Optional[int]
    run_stdout: str
    run_stderr: str

    fix_attempts: int


class LammpsAgent(BaseAgent):
    def __init__(
        self,
        llm: BaseChatModel,
        max_potentials: int = 5,
        max_fix_attempts: int = 10,
        find_potential_only: bool = False,
        mpi_procs: int = 8,
        workspace: str = "./workspace",
        lammps_cmd: str = "lmp_mpi",
        mpirun_cmd: str = "mpirun",
        tiktoken_model: str = "gpt-5-mini",
        max_tokens: int = 200000,
        **kwargs,
    ):
        if not working:
            raise ImportError(
                "LAMMPS agent requires the atomman and trafilatura dependencies. These can be installed using 'pip install ursa-ai[lammps]' or, if working from a local installation, 'pip install -e .[lammps]' ."
            )
        self.max_potentials = max_potentials
        self.max_fix_attempts = max_fix_attempts
        self.find_potential_only = find_potential_only
        self.mpi_procs = mpi_procs
        self.lammps_cmd = lammps_cmd
        self.mpirun_cmd = mpirun_cmd
        self.tiktoken_model = tiktoken_model
        self.max_tokens = max_tokens

        self.pair_styles = [
            "eam",
            "eam/alloy",
            "eam/fs",
            "meam",
            "adp",
            "kim",
            "snap",
            "quip",
            "mlip",
            "pace",
            "nep",
        ]

        self.workspace = workspace
        os.makedirs(self.workspace, exist_ok=True)

        super().__init__(llm, **kwargs)

        self.str_parser = StrOutputParser()

        self.summ_chain = (
            ChatPromptTemplate.from_template(
                "Here is some data about an interatomic potential: {metadata}\n\n"
                "Briefly summarize why it could be useful for this task: {simulation_task}."
            )
            | self.llm
            | self.str_parser
        )

        self.choose_chain = (
            ChatPromptTemplate.from_template(
                "Here are the summaries of a certain number of interatomic potentials: {summaries_combined}\n\n"
                "Pick one potential which would be most useful for this task: {simulation_task}.\n\n"
                "Return your answer **only** as valid JSON, with no extra text or formatting.\n\n"
                "Use this exact schema:\n"
                "{{\n"
                '  "Chosen index": <int>,\n'
                '  "rationale": "<string>",\n'
                '  "Potential name": "<string>"\n'
                "}}\n"
            )
            | self.llm
            | self.str_parser
        )

        self.author_chain = (
            ChatPromptTemplate.from_template(
                "Your task is to write a LAMMPS input file for this purpose: {simulation_task}.\n"
                "Note that all potential files are in the './' directory.\n"
                "Here is some information about the pair_style and pair_coeff that might be useful in writing the input file: {pair_info}.\n"
                "If a template for the input file is provided, you should adapt it appropriately to meet the task requirements.\n"
                "Template provided (if any): {template}\n"
                "Ensure that all output data is written only to the './log.lammps' file. Do not create any other output file.\n"
                "To create the log, use only the 'log ./log.lammps' command. Do not use any other command like 'echo' or 'screen'.\n"
                "Return your answer **only** as valid JSON, with no extra text or formatting.\n"
                "Use this exact schema:\n"
                "{{\n"
                '  "input_script": "<string>"\n'
                "}}\n"
            )
            | self.llm
            | self.str_parser
        )

        self.fix_chain = (
            ChatPromptTemplate.from_template(
                "You are part of a larger scientific workflow whose purpose is to accomplish this task: {simulation_task}\n"
                "For this purpose, this input file for LAMMPS was written: {input_script}\n"
                "However, when running the simulation, an error was raised.\n"
                "Here is the full stdout message that includes the error message: {err_message}\n"
                "Your task is to write a new input file that resolves the error.\n"
                "Note that all potential files are in the './' directory.\n"
                "Here is some information about the pair_style and pair_coeff that might be useful in writing the input file: {pair_info}.\n"
                "If a template for the input file is provided, you should adapt it appropriately to meet the task requirements.\n"
                "Template provided (if any): {template}\n"
                "Ensure that all output data is written only to the './log.lammps' file. Do not create any other output file.\n"
                "To create the log, use only the 'log ./log.lammps' command. Do not use any other command like 'echo' or 'screen'.\n"
                "Return your answer **only** as valid JSON, with no extra text or formatting.\n"
                "Use this exact schema:\n"
                "{{\n"
                '  "input_script": "<string>"\n'
                "}}\n"
            )
            | self.llm
            | self.str_parser
        )

        self._action = self._build_graph()

    @staticmethod
    def _safe_json_loads(s: str) -> dict[str, Any]:
        s = s.strip()
        if s.startswith("```"):
            s = s.strip("`")
            i = s.find("\n")
            if i != -1:
                s = s[i + 1 :].strip()
        return json.loads(s)

    def _fetch_and_trim_text(self, url: str) -> str:
        downloaded = trafilatura.fetch_url(url)
        if not downloaded:
            return "No metadata available"
        text = trafilatura.extract(
            downloaded,
            include_comments=False,
            include_tables=True,
            include_links=False,
            favor_recall=True,
        )
        if not text:
            return "No metadata available"
        text = text.strip()
        try:
            enc = tiktoken.encoding_for_model(self.tiktoken_model)
            toks = enc.encode(text)
            if len(toks) > self.max_tokens:
                toks = toks[: self.max_tokens]
                text = enc.decode(toks)
        except Exception:
            pass
        return text

    def _entry_router(self, state: LammpsState) -> dict:
        if self.find_potential_only and state.get("chosen_potential"):
            raise Exception(
                "You cannot set find_potential_only=True and also specify your own potential!"
            )

        if not state.get("chosen_potential"):
            self.potential_summaries_dir = os.path.join(
                self.workspace, "potential_summaries"
            )
            os.makedirs(self.potential_summaries_dir, exist_ok=True)
        return {}

    def _find_potentials(self, state: LammpsState) -> LammpsState:
        db = am.library.Database(remote=True)
        matches = db.get_lammps_potentials(
            pair_style=self.pair_styles, elements=state["elements"]
        )

        return {
            **state,
            "matches": list(matches),
            "idx": 0,
            "summaries": [],
            "full_texts": [],
            "fix_attempts": 0,
        }

    def _should_summarize(self, state: LammpsState) -> str:
        matches = state.get("matches", [])
        i = state.get("idx", 0)
        if not matches:
            print("No potentials found in NIST for this task. Exiting....")
            return "done_no_matches"
        if i < min(self.max_potentials, len(matches)):
            return "summarize_one"
        return "summarize_done"

    def _summarize_one(self, state: LammpsState) -> LammpsState:
        i = state["idx"]
        print(f"Summarizing potential #{i}")
        match = state["matches"][i]
        md = match.metadata()

        if md.get("comments") is None:
            text = "No metadata available"
            summary = "No summary available"
        else:
            lines = md["comments"].split("\n")
            url = lines[1] if len(lines) > 1 else ""
            text = (
                self._fetch_and_trim_text(url)
                if url
                else "No metadata available"
            )
            summary = self.summ_chain.invoke({
                "metadata": text,
                "simulation_task": state["simulation_task"],
            })

        summary_file = os.path.join(
            self.potential_summaries_dir, "potential_" + str(i) + ".txt"
        )
        with open(summary_file, "w") as f:
            f.write(summary)

        return {
            **state,
            "idx": i + 1,
            "summaries": [*state["summaries"], summary],
            "full_texts": [*state["full_texts"], text],
        }

    def _build_summaries(self, state: LammpsState) -> LammpsState:
        parts = []
        for i, s in enumerate(state["summaries"]):
            rec = state["matches"][i]
            parts.append(f"\nSummary of potential #{i}: {rec.id}\n{s}\n")
        return {**state, "summaries_combined": "".join(parts)}

    def _choose(self, state: LammpsState) -> LammpsState:
        print("Choosing one potential for this task...")
        choice = self.choose_chain.invoke({
            "summaries_combined": state["summaries_combined"],
            "simulation_task": state["simulation_task"],
        })
        choice_dict = self._safe_json_loads(choice)
        chosen_index = int(choice_dict["Chosen index"])

        print(f"Chosen potential #{chosen_index}")
        print("Rationale for choosing this potential:")
        print(choice_dict["rationale"])

        chosen_potential = state["matches"][chosen_index]

        out_file = os.path.join(self.potential_summaries_dir, "Rationale.txt")
        with open(out_file, "w") as f:
            f.write(f"Chosen potential #{chosen_index}")
            f.write("\n")
            f.write("Rationale for choosing this potential:")
            f.write("\n")
            f.write(choice_dict["rationale"])

        return {**state, "chosen_potential": chosen_potential}

    def _route_after_summarization(self, state: LammpsState) -> str:
        if self.find_potential_only:
            return "Exit"
        return "continue_author"

    def _author(self, state: LammpsState) -> LammpsState:
        print("First attempt at writing LAMMPS input file....")
        state["chosen_potential"].download_files(self.workspace)
        pair_info = state["chosen_potential"].pair_info()
        authored_json = self.author_chain.invoke({
            "simulation_task": state["simulation_task"],
            "pair_info": pair_info,
            "template": state["template"],
        })
        script_dict = self._safe_json_loads(authored_json)
        input_script = script_dict["input_script"]
        with open(os.path.join(self.workspace, "in.lammps"), "w") as f:
            f.write(input_script)
        return {**state, "input_script": input_script}

    def _run_lammps(self, state: LammpsState) -> LammpsState:
        print("Running LAMMPS....")
        result = subprocess.run(
            [
                self.mpirun_cmd,
                "-np",
                str(self.mpi_procs),
                self.lammps_cmd,
                "-in",
                "in.lammps",
            ],
            cwd=self.workspace,
            stdout=subprocess.PIPE,
            stderr=subprocess.PIPE,
            text=True,
            check=False,
        )
        return {
            **state,
            "run_returncode": result.returncode,
            "run_stdout": result.stdout,
            "run_stderr": result.stderr,
        }

    def _route_run(self, state: LammpsState) -> str:
        rc = state.get("run_returncode", 0)
        attempts = state.get("fix_attempts", 0)
        if rc == 0:
            print("LAMMPS run successful! Exiting...")
            return "done_success"
        if attempts < self.max_fix_attempts:
            print("LAMMPS run Failed. Attempting to rewrite input file...")
            return "need_fix"
        print("LAMMPS run Failed and maximum fix attempts reached. Exiting...")
        return "done_failed"

    def _fix(self, state: LammpsState) -> LammpsState:
        pair_info = state["chosen_potential"].pair_info()
        err_blob = state.get("run_stdout")

        fixed_json = self.fix_chain.invoke({
            "simulation_task": state["simulation_task"],
            "input_script": state["input_script"],
            "err_message": err_blob,
            "pair_info": pair_info,
            "template": state["template"],
        })
        script_dict = self._safe_json_loads(fixed_json)
        new_input = script_dict["input_script"]
        with open(os.path.join(self.workspace, "in.lammps"), "w") as f:
            f.write(new_input)
        return {
            **state,
            "input_script": new_input,
            "fix_attempts": state.get("fix_attempts", 0) + 1,
        }

    def _build_graph(self):
        g = StateGraph(LammpsState)

        self.add_node(g, self._entry_router)
        self.add_node(g, self._find_potentials)
        self.add_node(g, self._summarize_one)
        self.add_node(g, self._build_summaries)
        self.add_node(g, self._choose)
        self.add_node(g, self._author)
        self.add_node(g, self._run_lammps)
        self.add_node(g, self._fix)

        g.set_entry_point("_entry_router")

        g.add_conditional_edges(
            "_entry_router",
            lambda state: "user_choice"
            if state.get("chosen_potential")
            else "agent_choice",
            {
                "user_choice": "_author",
                "agent_choice": "_find_potentials",
            },
        )

        g.add_conditional_edges(
            "_find_potentials",
            self._should_summarize,
            {
                "summarize_one": "_summarize_one",
                "summarize_done": "_build_summaries",
                "done_no_matches": END,
            },
        )

        g.add_conditional_edges(
            "_summarize_one",
            self._should_summarize,
            {
                "summarize_one": "_summarize_one",
                "summarize_done": "_build_summaries",
            },
        )

        g.add_edge("_build_summaries", "_choose")

        g.add_conditional_edges(
            "_choose",
            self._route_after_summarization,
            {
                "continue_author": "_author",
                "Exit": END,
            },
        )

        g.add_edge("_author", "_run_lammps")

        g.add_conditional_edges(
            "_run_lammps",
            self._route_run,
            {
                "need_fix": "_fix",
                "done_success": END,
                "done_failed": END,
            },
        )
        g.add_edge("_fix", "_run_lammps")
        return g.compile(checkpointer=self.checkpointer)

    def _invoke(
        self,
        inputs: Mapping[str, Any],
        *,
        summarize: bool | None = None,
        recursion_limit: int = 999_999,
        **_,
    ) -> str:
        config = self.build_config(
            recursion_limit=recursion_limit, tags=["graph"]
        )

        if "simulation_task" not in inputs or "elements" not in inputs:
            raise KeyError(
                "'simulation_task' and 'elements' are required arguments"
            )

        if "template" not in inputs:
            inputs = {**inputs, "template": "No template provided."}

        return self._action.invoke(inputs, config)<|MERGE_RESOLUTION|>--- conflicted
+++ resolved
@@ -21,16 +21,6 @@
 
 class LammpsState(TypedDict, total=False):
     simulation_task: str
-<<<<<<< HEAD
-    elements: List[str]
-    template: Optional[str]
-    chosen_potential: Optional[Any]
-
-    matches: List[Any]
-    idx: int
-    summaries: List[str]
-    full_texts: List[str]
-=======
     elements: list[str]
     template: Optional[str]
     chosen_potential: Optional[Any]
@@ -39,7 +29,6 @@
     idx: int
     summaries: list[str]
     full_texts: list[str]
->>>>>>> 6edda5f8
     summaries_combined: str
 
     input_script: str
