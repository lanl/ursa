"""Base agent class providing telemetry, configuration, and execution abstractions.

This module defines the BaseAgent abstract class, which serves as the foundation for all
agent implementations in the Ursa framework. It provides:

- Standardized initialization with LLM configuration
- Telemetry and metrics collection
- Thread and checkpoint management
- Input normalization and validation
- Execution flow control with invoke/stream methods
- Graph integration utilities for LangGraph compatibility
- Runtime enforcement of the agent interface contract

Agents built on this base class benefit from consistent behavior, observability, and
integration capabilities while only needing to implement the core _invoke method.
"""

import re
from abc import ABC, abstractmethod
from contextvars import ContextVar
from typing import (
    Any,
    Callable,
    Iterator,
    Mapping,
    Optional,
    Sequence,
    Union,
    final,
)
from uuid import uuid4

from langchain.chat_models import BaseChatModel
from langchain_core.load import dumps
from langchain_core.messages import HumanMessage
from langchain_core.runnables import (
    RunnableLambda,
)
from langgraph.checkpoint.base import BaseCheckpointSaver
from langgraph.graph import StateGraph

from ursa.observability.timing import (
    Telemetry,  # for timing / telemetry / metrics
)

InputLike = Union[str, Mapping[str, Any]]
_INVOKE_DEPTH = ContextVar("_INVOKE_DEPTH", default=0)


def _to_snake(s: str) -> str:
    """Convert a string to snake_case format.

    This function transforms various string formats (CamelCase, PascalCase, etc.) into
    snake_case. It handles special cases like acronyms at the beginning of strings
    (e.g., "RAGAgent" becomes "rag_agent") and replaces hyphens and spaces with
    underscores.

    Args:
        s: The input string to convert to snake_case.

    Returns:
        The snake_case version of the input string.
    """
    s = re.sub(
        r"^([A-Z]{2,})([A-Z][a-z])",
        lambda m: m.group(1)[0] + m.group(1)[1:].lower() + m.group(2),
        str(s),
    )  # RAGAgent -> RagAgent
    s = re.sub(r"(?<!^)(?=[A-Z])", "_", s)  # CamelCase -> snake_case
    s = s.replace("-", "_").replace(" ", "_")
    return s.lower()


class BaseAgent(ABC):
    """Abstract base class for all agent implementations in the Ursa framework.

    BaseAgent provides a standardized foundation for building LLM-powered agents with
    built-in telemetry, configuration management, and execution flow control. It handles
    common tasks like input normalization, thread management, metrics collection, and
    LangGraph integration.

    Subclasses only need to implement the _invoke method to define their core
    functionality, while inheriting standardized invocation patterns, telemetry, and
    graph integration capabilities. The class enforces a consistent interface through
    runtime checks that prevent subclasses from overriding critical methods like
    invoke().

    The agent supports both direct invocation with inputs and streaming responses, with
    automatic tracking of token usage, execution time, and other metrics. It also
    provides utilities for integrating with LangGraph through node wrapping and
    configuration.

    Subclass Inheritance Guidelines:
        - Must Override: _invoke() - Define your agent's core functionality
        - Can Override: _stream() - Enable streaming support
                        _normalize_inputs() - Customize input handling
                        Various helper methods (_default_node_tags, _as_runnable, etc.)
        - Never Override: invoke() - Final method with runtime enforcement
                          stream() - Handles telemetry and delegates to _stream
                          __call__() - Delegates to invoke
                          Other public methods (build_config, write_state, add_node)

    To create a custom agent, inherit from this class and implement the _invoke method:

    ```python
    class MyAgent(BaseAgent):
        def _invoke(self, inputs: Mapping[str, Any], **config: Any) -> Any:
            # Process inputs and return results
            ...
    ```
    """

    _TELEMETRY_KW = {
        "raw_debug",
        "save_json",
        "metrics_path",
        "save_raw_snapshot",
        "save_raw_records",
    }

    _CONTROL_KW = {"config", "recursion_limit", "tags", "metadata", "callbacks"}

    def __init__(
        self,
        llm: BaseChatModel,
        checkpointer: Optional[BaseCheckpointSaver] = None,
        enable_metrics: bool = False,  # default to enabling metrics
        metrics_dir: str = ".ursa_metrics",  # dir to save metrics, with a default
        autosave_metrics: bool = True,
        thread_id: Optional[str] = None,
    ):
<<<<<<< HEAD
        self.llm = llm
=======
        """Initializes the base agent with a language model and optional configurations.

        Args:
            llm: Either a string in the format "provider/model" or a BaseChatModel
                 instance.
            checkpointer: Optional checkpoint saver for persisting agent state.
            enable_metrics: Whether to collect performance and usage metrics.
            metrics_dir: Directory path where metrics will be saved.
            autosave_metrics: Whether to automatically save metrics to disk.
            thread_id: Unique identifier for this agent instance. Generated if not
                       provided.
            **kwargs: Additional keyword arguments passed to the LLM initialization.
        """
        match llm:
            case BaseChatModel():
                self.llm = llm

            case str():
                self.llm_provider, self.llm_model = llm.split("/")
                self.llm = ChatLiteLLM(
                    model=llm,
                    max_tokens=kwargs.pop("max_tokens", 10000),
                    max_retries=kwargs.pop("max_retries", 2),
                    **kwargs,
                )

            case _:
                raise TypeError(
                    "llm argument must be a string with the provider and model, or a "
                    "BaseChatModel instance."
                )

>>>>>>> 49ae1834
        self.thread_id = thread_id or uuid4().hex
        self.checkpointer = checkpointer
        self.telemetry = Telemetry(
            enable=enable_metrics,
            output_dir=metrics_dir,
            save_json_default=autosave_metrics,
        )

    @property
    def name(self) -> str:
        """Agent name."""
        return self.__class__.__name__

    def add_node(
        self,
        graph: StateGraph,
        f: Callable[..., Mapping[str, Any]],
        node_name: Optional[str] = None,
        agent_name: Optional[str] = None,
    ) -> StateGraph:
        """Add a node to the state graph with token usage tracking.

        This method adds a function as a node to the state graph, wrapping it to track
        token usage during execution. The node is identified by either the provided
        node_name or the function's name.

        Args:
            graph: The StateGraph to add the node to.
            f: The function to add as a node. Should return a mapping of string keys to
                any values.
            node_name: Optional name for the node. If not provided, the function's name
                will be used.
            agent_name: Optional agent name for tracking. If not provided, the agent's
                name in snake_case will be used.

        Returns:
            The updated StateGraph with the new node added.
        """
        _node_name = node_name or f.__name__
        _agent_name = agent_name or _to_snake(self.name)
        wrapped_node = self._wrap_node(f, _node_name, _agent_name)

        return graph.add_node(_node_name, wrapped_node)

    def write_state(self, filename: str, state: dict) -> None:
        """Writes agent state to a JSON file.

        Serializes the provided state dictionary to JSON format and writes it to the
        specified file. The JSON is written with non-ASCII characters preserved.

        Args:
            filename: Path to the file where state will be written.
            state: Dictionary containing the agent state to be serialized.
        """
        json_state = dumps(state, ensure_ascii=False)
        with open(filename, "w") as f:
            f.write(json_state)

    def build_config(self, **overrides) -> dict:
        """Constructs a config dictionary for agent operations with telemetry support.

        This method creates a standardized configuration dictionary that includes thread
        identification, telemetry callbacks, and other metadata needed for agent
        operations. The configuration can be customized through override parameters.

        Args:
            **overrides: Optional configuration overrides that can include keys like
                'recursion_limit', 'configurable', 'metadata', 'tags', etc.

        Returns:
            dict: A complete configuration dictionary with all necessary parameters.
        """
        # Create the base configuration with essential fields.
        base = {
            "configurable": {"thread_id": self.thread_id},
            "metadata": {
                "thread_id": self.thread_id,
                "telemetry_run_id": self.telemetry.context.get("run_id"),
            },
            "tags": [self.name],
            "callbacks": self.telemetry.callbacks,
        }

        # Try to determine the model name from either direct or nested attributes
        model_name = getattr(self, "llm_model", None) or getattr(
            getattr(self, "llm", None), "model", None
        )

        # Add model name to metadata if available
        if model_name:
            base["metadata"]["model"] = model_name

        # Handle configurable dictionary overrides by merging with base configurable
        if "configurable" in overrides and isinstance(
            overrides["configurable"], dict
        ):
            base["configurable"].update(overrides.pop("configurable"))

        # Handle metadata dictionary overrides by merging with base metadata
        if "metadata" in overrides and isinstance(overrides["metadata"], dict):
            base["metadata"].update(overrides.pop("metadata"))

        # Merge tags from caller-provided overrides, avoid duplicates
        if "tags" in overrides and isinstance(overrides["tags"], list):
            base["tags"] = base["tags"] + [
                t for t in overrides.pop("tags") if t not in base["tags"]
            ]

        # Apply any remaining overrides directly to the base configuration
        base.update(overrides)

        return base

    # NOTE: The `invoke` method uses the PEP 570 `/,*` notation to explicitly state which
    # arguments can and cannot be passed as positional or keyword arguments.
    @final
    def invoke(
        self,
        inputs: Optional[InputLike] = None,
        /,
        *,
        raw_debug: bool = False,
        save_json: Optional[bool] = None,
        metrics_path: Optional[str] = None,
        save_raw_snapshot: Optional[bool] = None,
        save_raw_records: Optional[bool] = None,
        config: Optional[dict] = None,
        **kwargs: Any,
    ) -> Any:
        """Executes the agent with the provided inputs and configuration.

        This is the main entry point for agent execution. It handles input normalization,
        telemetry tracking, and proper execution context management. The method supports
        flexible input formats - either as a positional argument or as keyword arguments.

        Args:
            inputs: Optional positional input to the agent. If provided, all non-control
                keyword arguments will be rejected to avoid ambiguity.
            raw_debug: If True, displays raw telemetry data for debugging purposes.
            save_json: If True, saves telemetry data as JSON.
            metrics_path: Optional file path where telemetry metrics should be saved.
            save_raw_snapshot: If True, saves a raw snapshot of the telemetry data.
            save_raw_records: If True, saves raw telemetry records.
            config: Optional configuration dictionary to override default settings.
            **kwargs: Additional keyword arguments that can be either:
                - Input parameters (when no positional input is provided)
                - Control parameters recognized by the agent

        Returns:
            The result of the agent's execution.

        Raises:
            TypeError: If both positional inputs and non-control keyword arguments are
                provided simultaneously.
        """
        # Track invocation depth to manage nested agent calls
        depth = _INVOKE_DEPTH.get()
        _INVOKE_DEPTH.set(depth + 1)
        try:
            # Start telemetry tracking for the top-level invocation
            if depth == 0:
                self.telemetry.begin_run(
                    agent=self.name, thread_id=self.thread_id
                )

            # Handle the case where inputs are provided as keyword arguments
            if inputs is None:
                # Separate kwargs into input parameters and control parameters
                kw_inputs: dict[str, Any] = {}
                control_kwargs: dict[str, Any] = {}
                for k, v in kwargs.items():
                    if k in self._TELEMETRY_KW or k in self._CONTROL_KW:
                        control_kwargs[k] = v
                    else:
                        kw_inputs[k] = v
                inputs = kw_inputs

                # Only control kwargs remain for further processing
                kwargs = control_kwargs

            # Handle the case where inputs are provided as a positional argument
            else:
                # Ensure no ambiguous keyword arguments are present
                for k in kwargs.keys():
                    if not (k in self._TELEMETRY_KW or k in self._CONTROL_KW):
                        raise TypeError(
                            f"Unexpected keyword argument '{k}'. "
                            "Pass inputs as a single mapping or omit the positional "
                            "inputs and pass them as keyword arguments."
                        )

            # Allow subclasses to normalize or transform the input format
            normalized = self._normalize_inputs(inputs)

            # Delegate to the subclass implementation with the normalized inputs
            # and any control parameters
            return self._invoke(normalized, config=config, **kwargs)

        finally:
            # Clean up the invocation depth tracking
            new_depth = _INVOKE_DEPTH.get() - 1
            _INVOKE_DEPTH.set(new_depth)

            # For the top-level invocation, finalize telemetry and generate outputs
            if new_depth == 0:
                self.telemetry.render(
                    raw=raw_debug,
                    save_json=save_json,
                    filepath=metrics_path,
                    save_raw_snapshot=save_raw_snapshot,
                    save_raw_records=save_raw_records,
                )

    def _normalize_inputs(self, inputs: InputLike) -> Mapping[str, Any]:
        """Normalizes various input formats into a standardized mapping.

        This method converts different input types into a consistent dictionary format
        that can be processed by the agent. String inputs are wrapped as messages, while
        mappings are passed through unchanged.

        Args:
            inputs: The input to normalize. Can be a string (which will be converted to a
                message) or a mapping (which will be returned as-is).

        Returns:
            A mapping containing the normalized inputs, with keys appropriate for agent
            processing.

        Raises:
            TypeError: If the input type is not supported (neither string nor mapping).
        """
        if isinstance(inputs, str):
            # Adjust to your message type
            return {"messages": [HumanMessage(content=inputs)]}
        if isinstance(inputs, Mapping):
            return inputs
        raise TypeError(f"Unsupported input type: {type(inputs)}")

    @abstractmethod
    def _invoke(self, inputs: Mapping[str, Any], **config: Any) -> Any:
        """Subclasses implement the actual work against normalized inputs."""
        ...

    def __call__(self, inputs: InputLike, /, **kwargs: Any) -> Any:
        """Specify calling behavior for class instance."""
        return self.invoke(inputs, **kwargs)

    # Runtime enforcement: forbid subclasses from overriding invoke
    def __init_subclass__(cls, **kwargs):
        """Ensure subclass does not override key method."""
        super().__init_subclass__(**kwargs)
        if "invoke" in cls.__dict__:
            err_msg = (
                f"{cls.__name__} must not override BaseAgent.invoke(); "
                "implement _invoke() only."
            )
            raise TypeError(err_msg)

    def stream(
        self,
        inputs: InputLike,
        config: Any | None = None,  # allow positional/keyword like LangGraph
        /,
        *,
        raw_debug: bool = False,
        save_json: bool | None = None,
        metrics_path: str | None = None,
        save_raw_snapshot: bool | None = None,
        save_raw_records: bool | None = None,
        **kwargs: Any,
    ) -> Iterator[Any]:
        """Streams agent responses with telemetry tracking.

        This method serves as the public streaming entry point for agent interactions.
        It wraps the actual streaming implementation with telemetry tracking to capture
        metrics and debugging information.

        Args:
            inputs: The input to process, which will be normalized internally.
            config: Optional configuration for the agent, compatible with LangGraph
                positional/keyword argument style.
            raw_debug: If True, renders raw debug information in telemetry output.
            save_json: If True, saves telemetry data as JSON.
            metrics_path: Optional file path where metrics should be saved.
            save_raw_snapshot: If True, saves raw snapshot data in telemetry.
            save_raw_records: If True, saves raw record data in telemetry.
            **kwargs: Additional keyword arguments passed to the streaming
                implementation.

        Returns:
            An iterator yielding the agent's responses.

        Note:
            This method tracks invocation depth to properly handle nested agent calls
            and ensure telemetry is only rendered once at the top level.
        """
        # Track invocation depth to handle nested agent calls
        depth = _INVOKE_DEPTH.get()
        _INVOKE_DEPTH.set(depth + 1)

        try:
            # Start telemetry tracking for top-level invocations only
            if depth == 0:
                self.telemetry.begin_run(
                    agent=self.name, thread_id=self.thread_id
                )

            # Normalize inputs and delegate to the actual streaming implementation
            normalized = self._normalize_inputs(inputs)
            yield from self._stream(normalized, config=config, **kwargs)

        finally:
            # Decrement invocation depth when exiting
            new_depth = _INVOKE_DEPTH.get() - 1
            _INVOKE_DEPTH.set(new_depth)

            # Render telemetry data only for top-level invocations
            if new_depth == 0:
                self.telemetry.render(
                    raw=raw_debug,
                    save_json=save_json,
                    filepath=metrics_path,
                    save_raw_snapshot=save_raw_snapshot,
                    save_raw_records=save_raw_records,
                )

    def _stream(
        self,
        inputs: Mapping[str, Any],
        *,
        config: Any | None = None,
        **kwargs: Any,
    ) -> Iterator[Any]:
        """Subclass method to be overwritten for streaming implementation."""
        raise NotImplementedError(
            f"{self.name} does not support streaming. "
            "Override _stream(...) in your agent to enable it."
        )

    def _default_node_tags(
        self, name: str, extra: Sequence[str] | None = None
    ) -> list[str]:
        """Generate default tags for a graph node.

        Args:
            name: The name of the node.
            extra: Optional sequence of additional tags to include.

        Returns:
            list[str]: A list of tags for the node, including the agent name, 'graph',
                the node name, and any extra tags provided.
        """
        # Start with standard tags: agent name, graph indicator, and node name
        tags = [self.name, "graph", name]

        # Add any extra tags if provided
        if extra:
            tags.extend(extra)

        return tags

    def _as_runnable(self, fn: Any):
        """Convert a function to a runnable if it isn't already.

        Args:
            fn: The function or object to convert to a runnable.

        Returns:
            A runnable object that can be used in the graph. If the input is already
            runnable (has .with_config and .invoke methods), it's returned as is.
            Otherwise, it's wrapped in a RunnableLambda.
        """
        # Check if the function already has the required runnable interface
        # If so, return it as is; otherwise wrap it in a RunnableLambda
        return (
            fn
            if hasattr(fn, "with_config") and hasattr(fn, "invoke")
            else RunnableLambda(fn)
        )

    def _node_cfg(self, name: str, *extra_tags: str) -> dict:
        """Build a consistent configuration for a node/runnable.

        Creates a configuration dict that can be reapplied after operations like
        .map(), subgraph compile, etc.

        Args:
            name: The name of the node.
            *extra_tags: Additional tags to include in the node configuration.

        Returns:
            dict: A configuration dictionary with run_name, tags, and metadata.
        """
        # Determine the namespace - use first extra tag if available, otherwise
        # convert agent name to snake_case
        ns = extra_tags[0] if extra_tags else _to_snake(self.name)

        # Combine all tags: agent name, graph indicator, node name, and any extra tags
        tags = [self.name, "graph", name, *extra_tags]

        # Return the complete configuration dictionary
        return dict(
            run_name="node",  # keep "node:" prefixing in the timer
            tags=tags,
            metadata={
                "langgraph_node": name,
                "ursa_ns": ns,
                "ursa_agent": self.name,
            },
        )

    def ns(self, runnable_or_fn, name: str, *extra_tags: str):
        """Return a runnable with node configuration applied.

        Applies the agent's node configuration to a runnable or callable. This method
        should be called again after operations like .map() or subgraph .compile() as
        these operations may drop configuration.

        Args:
            runnable_or_fn: A runnable or callable to configure.
            name: The name to assign to this node.
            *extra_tags: Additional tags to apply to the node.

        Returns:
            A configured runnable with the agent's node configuration applied.
        """
        # Convert input to a runnable if it's not already one
        r = self._as_runnable(runnable_or_fn)
        # Apply node configuration and return the configured runnable
        return r.with_config(**self._node_cfg(name, *extra_tags))

    def _wrap_node(self, fn_or_runnable, name: str, *extra_tags: str):
        """Wrap a function or runnable as a node in the graph.

        This is a convenience wrapper around the ns() method.

        Args:
            fn_or_runnable: A function or runnable to wrap as a node.
            name: The name to assign to this node.
            *extra_tags: Additional tags to apply to the node.

        Returns:
            A configured runnable with the agent's node configuration applied.
        """
        return self.ns(fn_or_runnable, name, *extra_tags)

    def _wrap_cond(self, fn: Any, name: str, *extra_tags: str):
        """Wrap a conditional function as a routing node in the graph.

        Creates a runnable lambda with routing-specific configuration.

        Args:
            fn: The conditional function to wrap.
            name: The name of the routing node.
            *extra_tags: Additional tags to apply to the node.

        Returns:
            A configured RunnableLambda with routing-specific metadata.
        """
        # Use the first extra tag as namespace, or fall back to agent name in snake_case
        ns = extra_tags[0] if extra_tags else _to_snake(self.name)

        # Create and return a configured RunnableLambda for routing
        return RunnableLambda(fn).with_config(
            run_name="node",
            tags=[
                self.name,
                "graph",
                f"route:{name}",
                *extra_tags,
            ],
            metadata={
                "langgraph_node": f"route:{name}",
                "ursa_ns": ns,
                "ursa_agent": self.name,
            },
        )

    def _named(self, runnable: Any, name: str, *extra_tags: str):
        """Apply a specific name and configuration to a runnable.

        Configures a runnable with a specific name and the agent's metadata.

        Args:
            runnable: The runnable to configure.
            name: The name to assign to this runnable.
            *extra_tags: Additional tags to apply to the runnable.

        Returns:
            A configured runnable with the specified name and agent metadata.
        """
        # Use the first extra tag as namespace, or fall back to agent name in snake_case
        ns = extra_tags[0] if extra_tags else _to_snake(self.name)

        # Apply configuration and return the configured runnable
        return runnable.with_config(
            run_name=name,
            tags=[self.name, "graph", name, *extra_tags],
            metadata={
                "langgraph_node": name,
                "ursa_ns": ns,
                "ursa_agent": self.name,
            },
        )<|MERGE_RESOLUTION|>--- conflicted
+++ resolved
@@ -124,47 +124,23 @@
         self,
         llm: BaseChatModel,
         checkpointer: Optional[BaseCheckpointSaver] = None,
-        enable_metrics: bool = False,  # default to enabling metrics
+        enable_metrics: bool = True,
         metrics_dir: str = ".ursa_metrics",  # dir to save metrics, with a default
         autosave_metrics: bool = True,
         thread_id: Optional[str] = None,
     ):
-<<<<<<< HEAD
         self.llm = llm
-=======
         """Initializes the base agent with a language model and optional configurations.
 
         Args:
-            llm: Either a string in the format "provider/model" or a BaseChatModel
-                 instance.
+            llm: a BaseChatModel instance.
             checkpointer: Optional checkpoint saver for persisting agent state.
             enable_metrics: Whether to collect performance and usage metrics.
             metrics_dir: Directory path where metrics will be saved.
             autosave_metrics: Whether to automatically save metrics to disk.
             thread_id: Unique identifier for this agent instance. Generated if not
                        provided.
-            **kwargs: Additional keyword arguments passed to the LLM initialization.
-        """
-        match llm:
-            case BaseChatModel():
-                self.llm = llm
-
-            case str():
-                self.llm_provider, self.llm_model = llm.split("/")
-                self.llm = ChatLiteLLM(
-                    model=llm,
-                    max_tokens=kwargs.pop("max_tokens", 10000),
-                    max_retries=kwargs.pop("max_retries", 2),
-                    **kwargs,
-                )
-
-            case _:
-                raise TypeError(
-                    "llm argument must be a string with the provider and model, or a "
-                    "BaseChatModel instance."
-                )
-
->>>>>>> 49ae1834
+        """
         self.thread_id = thread_id or uuid4().hex
         self.checkpointer = checkpointer
         self.telemetry = Telemetry(
