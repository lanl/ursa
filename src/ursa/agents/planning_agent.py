<<<<<<< HEAD
from typing import Annotated, Any, Iterator, List, Mapping, Optional
=======
# from langgraph.checkpoint.memory  import MemorySaver
# from langchain_core.runnables.graph import MermaidDrawMethod
from typing import Annotated, Any, Iterator, Mapping, Optional, TypedDict
>>>>>>> e076dac4

from langchain.chat_models import BaseChatModel
from langchain_core.messages import AIMessage, HumanMessage, SystemMessage
from langgraph.graph import END, StateGraph
from langgraph.graph.message import add_messages
<<<<<<< HEAD
from pydantic import BaseModel, Field
from typing_extensions import TypedDict

from ..prompt_library.planning_prompts import (
    planner_prompt,
    reflection_prompt,
)
=======
from pydantic import Field

from ursa.prompt_library.planning_prompts import (
    formalize_prompt,
    planner_prompt,
    reflection_prompt,
)
from ursa.util.parse import extract_json

>>>>>>> e076dac4
from .base import BaseAgent


# plan schema
class PlanStep(BaseModel):
    name: str = Field(description="Short, specific step title")
    description: str = Field(description="Detailed description of the step")
    requires_code: bool = Field(
        description="True if this step needs code to be written/run"
    )
    expected_outputs: List[str] = Field(
        description="Concrete artifacts or results produced by this step"
    )
    success_criteria: List[str] = Field(
        description="Measurable checks that indicate the step succeeded"
    )


class Plan(BaseModel):
    steps: List[PlanStep] = Field(
        description="Ordered list of steps to solve the problem"
    )


# planning state
class PlanningState(TypedDict):
    """Here is the planning state"""

    messages: Annotated[list, add_messages]
<<<<<<< HEAD
    plan_steps: Optional[List[PlanStep]] = Field(
        description="Ordered steps in the solution plan"
=======
    plan_steps: list[dict[str, Any]] = Field(
        default_factory=list, description="Ordered steps in the solution plan"
>>>>>>> e076dac4
    )
    reflection_steps: Optional[int] = Field(
        default=3, description="Number of reflection steps"
    )


class PlanningAgent(BaseAgent):
    def __init__(
        self,
        llm: BaseChatModel,
        **kwargs,
    ):
        super().__init__(llm, **kwargs)
        self.planner_prompt = planner_prompt
        self.reflection_prompt = reflection_prompt
        self._action = self._build_graph()

    def generation_node(self, state: PlanningState) -> PlanningState:
        """
        Plan generation with structured output. Produces a JSON string in messages
        and a parsed list of steps in state["plan_steps"].
        """

        print("PlanningAgent: generating . . .")

        messages = state["messages"]
        if isinstance(messages[0], SystemMessage):
            messages[0] = SystemMessage(content=self.planner_prompt)
        else:
            messages = [SystemMessage(content=self.planner_prompt)] + messages

        structured_llm = self.llm.with_structured_output(Plan)
        plan_obj: Plan = structured_llm.invoke(
            messages, self.build_config(tags=["planner"])
        )

        try:
            json_text = plan_obj.model_dump_json(indent=2)

        except Exception as e:
            raise RuntimeError(
                f"Failed to serialize Plan object with Pydantic v2: {e}"
            )

        return {
            "messages": [AIMessage(content=json_text)],
            "plan_steps": [step.model_dump() for step in plan_obj.steps],
        }

    def reflection_node(self, state: PlanningState) -> PlanningState:
        print("PlanningAgent: reflecting . . .")

        cls_map = {"ai": HumanMessage, "human": AIMessage}
        translated = [state["messages"][0]] + [
            cls_map[msg.type](content=msg.content)
            for msg in state["messages"][1:]
        ]
        translated = [SystemMessage(content=reflection_prompt)] + translated
        res = self.llm.invoke(
            translated,
            self.build_config(tags=["planner", "reflect"]),
        )
        return {
            "messages": [HumanMessage(content=res.content)],
            "reflection_steps": state["reflection_steps"] - 1,
        }

    def _build_graph(self):
        graph = StateGraph(PlanningState)
        self.add_node(graph, self.generation_node, "generate")
        self.add_node(graph, self.reflection_node, "reflect")
        graph.set_entry_point("generate")
        graph.add_conditional_edges(
            "generate",
            self._wrap_cond(
                _should_reflect, "should_reflect", "planning_agent"
            ),
            {"reflect": "reflect", "END": END},
        )
        graph.add_conditional_edges(
            "reflect",
            self._wrap_cond(
                _should_regenerate, "should_regenerate", "planning_agent"
            ),
            {"generate": "generate", "END": END},
        )
        return graph.compile(checkpointer=self.checkpointer)

    def _invoke(
        self, inputs: Mapping[str, Any], recursion_limit: int = 1000, **_
    ):
        config = self.build_config(
            recursion_limit=recursion_limit, tags=["planner"]
        )
        inputs.setdefault("reflection_steps", 1)
        return self._action.invoke(inputs, config)

    def _stream(
        self,
        inputs: Mapping[str, Any],
        *,
        config: dict | None = None,
        recursion_limit: int = 1000,
        **_,
    ) -> Iterator[dict]:
        # If you have defaults, merge them here:
        default = self.build_config(
            recursion_limit=recursion_limit, tags=["planner"]
        )
        if config:
            merged = {**default, **config}
            if "configurable" in config:
                merged["configurable"] = {
                    **default.get("configurable", {}),
                    **config["configurable"],
                }
        else:
            merged = default

        inputs.setdefault("reflection_steps", 1)
        # Delegate to the compiled graph's stream
        yield from self._action.stream(inputs, merged)


def _should_reflect(state: PlanningState):
    # Hit the reflection cap?
    steps = state.get("reflection_steps")
    if steps == 0:
        print("PlanningAgent: Reached reflection limit")
        return "END"
    else:
        return "reflect"


def _should_regenerate(state: PlanningState):
    reviewMaxLength = 0  # 0 = no limit, else some character limit like 300 (only used for console printing)

    # Latest reviewer output (if present)
    last_content = (
        state["messages"][-1].content if state.get("messages") else ""
    )

    # Approved?
    if "[APPROVED]" in last_content:
        print("PlanningAgent: Plan APPROVED")
        return "END"

    # Not approved — print a concise reason before another cycle
    reason = " ".join(last_content.strip().split())  # collapse whitespace
    if reviewMaxLength > 0 and len(reason) > reviewMaxLength:
        reason = reason[:reviewMaxLength] + ". . ."
    print(
        f"PlanningAgent: not approved — iterating again. Reviewer notes: {reason}"
    )
    return "generate"<|MERGE_RESOLUTION|>--- conflicted
+++ resolved
@@ -1,34 +1,17 @@
-<<<<<<< HEAD
-from typing import Annotated, Any, Iterator, List, Mapping, Optional
-=======
-# from langgraph.checkpoint.memory  import MemorySaver
-# from langchain_core.runnables.graph import MermaidDrawMethod
-from typing import Annotated, Any, Iterator, Mapping, Optional, TypedDict
->>>>>>> e076dac4
+from typing import Annotated, Any, Iterator, TypedDict, cast
 
 from langchain.chat_models import BaseChatModel
 from langchain_core.messages import AIMessage, HumanMessage, SystemMessage
 from langgraph.graph import END, StateGraph
 from langgraph.graph.message import add_messages
-<<<<<<< HEAD
 from pydantic import BaseModel, Field
-from typing_extensions import TypedDict
-
-from ..prompt_library.planning_prompts import (
+from typing_extensions import Required  # noqa
+
+from ursa.prompt_library.planning_prompts import (
     planner_prompt,
     reflection_prompt,
 )
-=======
-from pydantic import Field
-
-from ursa.prompt_library.planning_prompts import (
-    formalize_prompt,
-    planner_prompt,
-    reflection_prompt,
-)
-from ursa.util.parse import extract_json
-
->>>>>>> e076dac4
+
 from .base import BaseAgent
 
 
@@ -39,48 +22,45 @@
     requires_code: bool = Field(
         description="True if this step needs code to be written/run"
     )
-    expected_outputs: List[str] = Field(
+    expected_outputs: list[str] = Field(
         description="Concrete artifacts or results produced by this step"
     )
-    success_criteria: List[str] = Field(
+    success_criteria: list[str] = Field(
         description="Measurable checks that indicate the step succeeded"
     )
 
 
 class Plan(BaseModel):
-    steps: List[PlanStep] = Field(
+    steps: list[PlanStep] = Field(
         description="Ordered list of steps to solve the problem"
     )
 
 
 # planning state
-class PlanningState(TypedDict):
-    """Here is the planning state"""
+class PlanningState(TypedDict, total=False):
+    """State dictionary for planning agent"""
 
     messages: Annotated[list, add_messages]
-<<<<<<< HEAD
-    plan_steps: Optional[List[PlanStep]] = Field(
-        description="Ordered steps in the solution plan"
-=======
-    plan_steps: list[dict[str, Any]] = Field(
-        default_factory=list, description="Ordered steps in the solution plan"
->>>>>>> e076dac4
-    )
-    reflection_steps: Optional[int] = Field(
-        default=3, description="Number of reflection steps"
-    )
+
+    # Ordered steps in the solution plan
+    plan_steps: list[PlanStep]
+
+    # Number of reflection steps
+    reflection_steps: Required[int]
 
 
 class PlanningAgent(BaseAgent):
     def __init__(
         self,
         llm: BaseChatModel,
+        max_reflection_steps: int = 1,
         **kwargs,
     ):
         super().__init__(llm, **kwargs)
         self.planner_prompt = planner_prompt
         self.reflection_prompt = reflection_prompt
         self._action = self._build_graph()
+        self.max_reflection_steps = max_reflection_steps
 
     def generation_node(self, state: PlanningState) -> PlanningState:
         """
@@ -90,15 +70,18 @@
 
         print("PlanningAgent: generating . . .")
 
-        messages = state["messages"]
+        messages = cast(list, state.get("messages"))
         if isinstance(messages[0], SystemMessage):
             messages[0] = SystemMessage(content=self.planner_prompt)
         else:
             messages = [SystemMessage(content=self.planner_prompt)] + messages
 
         structured_llm = self.llm.with_structured_output(Plan)
-        plan_obj: Plan = structured_llm.invoke(
-            messages, self.build_config(tags=["planner"])
+        plan_obj = cast(
+            Plan,
+            structured_llm.invoke(
+                messages, self.build_config(tags=["planner"])
+            ),
         )
 
         try:
@@ -111,7 +94,10 @@
 
         return {
             "messages": [AIMessage(content=json_text)],
-            "plan_steps": [step.model_dump() for step in plan_obj.steps],
+            "plan_steps": [
+                cast(PlanStep, step.model_dump()) for step in plan_obj.steps
+            ],
+            "reflection_steps": state["reflection_steps"],
         }
 
     def reflection_node(self, state: PlanningState) -> PlanningState:
@@ -154,20 +140,20 @@
         return graph.compile(checkpointer=self.checkpointer)
 
     def _invoke(
-        self, inputs: Mapping[str, Any], recursion_limit: int = 1000, **_
+        self, inputs: dict[str, Any], recursion_limit: int = 999999, **_
     ):
         config = self.build_config(
             recursion_limit=recursion_limit, tags=["planner"]
         )
-        inputs.setdefault("reflection_steps", 1)
+        inputs.setdefault("reflection_steps", self.max_reflection_steps)
         return self._action.invoke(inputs, config)
 
     def _stream(
         self,
-        inputs: Mapping[str, Any],
+        inputs: dict[str, Any],
         *,
         config: dict | None = None,
-        recursion_limit: int = 1000,
+        recursion_limit: int = 999999,
         **_,
     ) -> Iterator[dict]:
         # If you have defaults, merge them here:
@@ -184,14 +170,14 @@
         else:
             merged = default
 
-        inputs.setdefault("reflection_steps", 1)
+        inputs.setdefault("reflection_steps", self.max_reflection_steps)
         # Delegate to the compiled graph's stream
         yield from self._action.stream(inputs, merged)
 
 
 def _should_reflect(state: PlanningState):
     # Hit the reflection cap?
-    steps = state.get("reflection_steps")
+    steps = state["reflection_steps"]
     if steps == 0:
         print("PlanningAgent: Reached reflection limit")
         return "END"
