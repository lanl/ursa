--- conflicted
+++ resolved
@@ -787,21 +787,11 @@
         self, new_tools: Callable[..., Any] | list[Callable[..., Any]]
     ) -> None:
         if isinstance(new_tools, list):
-<<<<<<< HEAD
-            new_tools = [convert_to_tool(x) for x in new_tools]
-            self.tools.extend(new_tools)
-        elif isinstance(new_tools, StructuredTool) or isinstance(
-            new_tools, Callable
-        ):
-            new_tools = convert_to_tool(new_tools)
-            self.tools.append(new_tools)
-=======
             self.tools.extend([convert_to_tool(x) for x in new_tools])
         elif isinstance(new_tools, StructuredTool) or isinstance(
             new_tools, Callable
         ):
             self.tools.append(convert_to_tool(new_tools))
->>>>>>> b3d30bc5
         else:
             raise TypeError("Expected a callable or a list of callables.")
         self.tool_node = ToolNode(self.tools)
@@ -810,16 +800,6 @@
 
     def list_tools(self) -> None:
         print(
-<<<<<<< HEAD
-            f"Available tool names are: {','.join([x.name for x in self.tools])}."
-        )
-
-    def remove_tool(self, cut_tools: str | list[str]) -> None:
-        if isinstance(cut_tools, list):
-            self.tools = [x for x in self.tools if x.name not in cut_tools]
-        elif isinstance(cut_tools, str):
-            self.tools = [x for x in self.tools if x.name != cut_tools]
-=======
             f"Available tool names are: {', '.join([x.name for x in self.tools])}."
         )
 
@@ -831,17 +811,10 @@
             self.tool_node = ToolNode(self.tools)
             self.llm = self.llm.bind_tools(self.tools)
             self._action = self._build_graph()
->>>>>>> b3d30bc5
         else:
             raise TypeError(
                 "Expected a string or a list of strings describing the tools to remove."
             )
-<<<<<<< HEAD
-        self.tool_node = ToolNode(self.tools)
-        self.llm = self.llm.bind_tools(self.tools)
-        self._action = self._build_graph()
-=======
->>>>>>> b3d30bc5
 
     def _invoke(
         self, inputs: Mapping[str, Any], recursion_limit: int = 999_999, **_
