"""Execution agent that builds a tool-enabled state graph to autonomously run tasks.

This module implements ExecutionAgent, a LangGraph-based agent that executes user
instructions by invoking LLM tool calls and coordinating a controlled workflow.

Key features:
- Workspace management with optional symlinking for external sources.
- Safety-checked shell execution via run_command with output size budgeting.
- Code authoring and edits through write_code and edit_code with rich previews.
- Web search capability through DuckDuckGoSearchResults.
- Summarization of the session and optional memory logging.
- Configurable graph with nodes for agent, safety_check, action, and summarize.

Implementation notes:
- LLM prompts are sourced from prompt_library.execution_prompts.
- Outputs from subprocess are trimmed under MAX_TOOL_MSG_CHARS to fit tool messages.
- The agent uses ToolNode and LangGraph StateGraph to loop until no tool calls remain.
- Safety gates block unsafe shell commands and surface the rationale to the user.

Environment:
- MAX_TOOL_MSG_CHARS caps combined stdout/stderr in tool responses.

Entry points:
- ExecutionAgent._invoke(...) runs the compiled graph.
- main() shows a minimal demo that writes and runs a script.
"""

# from langchain_core.runnables.graph import MermaidDrawMethod
import os
from pathlib import Path
from typing import Annotated, Any, Callable, Literal, Mapping, Optional

import randomname
from langchain.agents.middleware import SummarizationMiddleware
<<<<<<< HEAD
from langchain.chat_models import BaseChatModel, init_chat_model
=======
from langchain.chat_models import BaseChatModel
from langchain_community.tools import (
    DuckDuckGoSearchResults,
)  # TavilySearchResults,
>>>>>>> 8415cbcd
from langchain_core.messages import (
    AIMessage,
    AnyMessage,
    SystemMessage,
    ToolMessage,
)
from langchain_core.tools import StructuredTool, tool
from langchain_mcp_adapters.client import MultiServerMCPClient
from langgraph.graph import StateGraph
from langgraph.graph.message import add_messages
from langgraph.prebuilt import InjectedState, ToolNode

# Rich
from rich import get_console
from rich.panel import Panel
from typing_extensions import TypedDict

from ..prompt_library.execution_prompts import (
    executor_prompt,
    get_safety_prompt,
    summarize_prompt,
)
from ..tools import edit_code, run_command, write_code
from ..tools.search_tools import (
    run_web_search,
)
from ..util.memory_logger import AgentMemory
from ..util.parse import read_pdf_text, read_text_file
from .base import BaseAgent

console = get_console()  # always returns the same instance

# --- ANSI color codes ---
GREEN = "\033[92m"
BLUE = "\033[94m"
RED = "\033[91m"
RESET = "\033[0m"
BOLD = "\033[1m"


# Classes for typing
class ExecutionState(TypedDict):
    """TypedDict representing the execution agent's mutable run state used by nodes.

    Fields:
    - messages: list of messages (System/Human/AI/Tool) with add_messages metadata.
    - current_progress: short status string describing agent progress.
    - code_files: list of filenames created or edited in the workspace.
    - workspace: path to the working directory where files and commands run.
    - symlinkdir: optional dict describing a symlink operation (source, dest,
      is_linked).
    """

    messages: Annotated[list[AnyMessage], add_messages]
    current_progress: str
    code_files: list[str]
    workspace: str
    symlinkdir: dict
    model: BaseChatModel


# Helper functions
def convert_to_tool(fn):
    if isinstance(fn, StructuredTool):
        return fn
    else:
        return StructuredTool.from_function(
            func=fn, name=fn.__name__, description=fn.__doc__
        )


def should_continue(state: ExecutionState) -> Literal["summarize", "continue"]:
    """Return 'summarize' if no tool calls in the last message, else 'continue'.

    Args:
        state: The current execution state containing messages.

    Returns:
        A literal "summarize" if the last message has no tool calls,
        otherwise "continue".
    """
    messages = state["messages"]
    last_message = messages[-1]
    # If there is no tool call, then we finish
    if not last_message.tool_calls:
        return "summarize"
    # Otherwise if there is, we continue
    else:
        return "continue"


def command_safe(state: ExecutionState) -> Literal["safe", "unsafe"]:
    """Return 'safe' if the last command was safe, otherwise 'unsafe'.

    Args:
        state: The current execution state containing messages and tool calls.
    Returns:
        A literal "safe" if no '[UNSAFE]' tags are in the last command,
        otherwise "unsafe".
    """
    index = -1
    message = state["messages"][index]
    # Loop through all the consecutive tool messages in reverse order
    while isinstance(message, ToolMessage):
        if "[UNSAFE]" in message.content:
            return "unsafe"

        index -= 1
        message = state["messages"][index]

    return "safe"


# Tools for ExecutionAgent
@tool
def read_file(filename: str, state: Annotated[dict, InjectedState]) -> str:
    """
    Reads in a file with a given filename into a string. Can read in PDF
    or files that are text/ASCII. Uses a PDF parser if the filename ends
    with .pdf (case-insensitive)

    Args:
        filename: string filename to read in
    """
    workspace_dir = state["workspace"]
    full_filename = os.path.join(workspace_dir, filename)

    print("[READING]: ", full_filename)
    if full_filename.lower().endswith(".pdf"):
        file_contents = read_pdf_text(full_filename)
    else:
        file_contents = read_text_file(full_filename)
    return file_contents


# Main module class
class ExecutionAgent(BaseAgent):
    """Orchestrates model-driven code execution, tool calls, and state management.

    Orchestrates model-driven code execution, tool calls, and state management for
    iterative program synthesis and shell interaction.

    This agent wraps an LLM with a small execution graph that alternates
    between issuing model queries, invoking tools (read, run, write, edit, search),
    performing safety checks, and summarizing progress. It manages a
    workspace on disk, optional symlinks, and an optional memory backend to
    persist summaries.

    Args:
        llm (BaseChatModel): Model identifier or bound chat model
            instance. If a string is provided, the BaseAgent initializer will
            resolve it.
        agent_memory (Any | AgentMemory, optional): Memory backend used to
            store summarized agent interactions. If provided, summaries are
            saved here.
        log_state (bool): When True, the agent writes intermediate json state
            to disk for debugging and auditability.
        **kwargs: Passed through to the BaseAgent constructor (e.g., model
            configuration, checkpointer).

    Attributes:
        safe_codes (list[str]): List of trusted programming languages for the
            agent. Defaults to python and julia
        executor_prompt (str): Prompt used when invoking the executor LLM
            loop.
        summarize_prompt (str): Prompt used to request concise summaries for
            memory or final output.
        tools (list[Tool]): Tools available to the agent (run_command, write_code,
            edit_code, read_file, run_web_search, run_osti_search, run_arxiv_search).
        tool_node (ToolNode): Graph node that dispatches tool calls.
        llm (BaseChatModel): LLM instance bound to the available tools.
        _action (StateGraph): Compiled execution graph that implements the
            main loop and branching logic.

    Methods:
        query_executor(state): Send messages to the executor LLM, ensure
            workspace exists, and handle symlink setup before returning the
            model response.
        summarize(state): Produce and optionally persist a summary of recent
            interactions to the memory backend.
        safety_check(state): Validate pending run_command calls via the safety
            prompt and append ToolMessages for unsafe commands.
        get_safety_prompt(query, safe_codes, created_files): Get the LLM prompt for safety_check
            that includes an editable list of available programming languages and gets the context
            of files that the agent has generated and can trust.
        _build_graph(): Construct and compile the StateGraph for the agent
            loop.
        _invoke(inputs, recursion_limit=...): Internal entry that invokes the
            compiled graph with a given recursion limit.
        action (property): Disabled; direct access is not supported. Use
            invoke or stream entry points instead.

    Raises:
        AttributeError: Accessing the .action attribute raises to encourage
            using .stream(...) or .invoke(...).
    """

    def __init__(
        self,
        llm: BaseChatModel,
        agent_memory: Optional[Any | AgentMemory] = None,
        log_state: bool = False,
        extra_tools: Optional[list[Callable[..., Any]]] = None,
        tokens_before_summarize: int = 50000,
        messages_to_keep: int = 20,
        safe_codes: Optional[list[str]] = None,
        **kwargs,
    ):
        """ExecutionAgent class initialization."""
        super().__init__(llm, **kwargs)
        self.agent_memory = agent_memory
        self.safe_codes = safe_codes or ["python", "julia"]
        self.get_safety_prompt = get_safety_prompt
        self.executor_prompt = executor_prompt
        self.summarize_prompt = summarize_prompt
        self.tools = [
            run_command,
            write_code,
            edit_code,
            read_file,
            run_web_search,
        ]  # , run_osti_search, run_arxiv_search]
        self.extra_tools = extra_tools
        if self.extra_tools is not None:
            self.tools.extend(self.extra_tools)
        self.tool_node = ToolNode(self.tools)
        self.llm = self.llm.bind_tools(self.tools)
        self.log_state = log_state
        self._action = self._build_graph()
        self.context_summarizer = SummarizationMiddleware(
            model=self.llm,
            max_tokens_before_summary=tokens_before_summarize,
            messages_to_keep=messages_to_keep,
        )

    # Check message history length and summarize to shorten the token usage:
    def _summarize_context(self, state: ExecutionState) -> ExecutionState:
        summarized_messages = self.context_summarizer.before_model(state, None)
        if summarized_messages:
            tokens_before_summarize = self.context_summarizer.token_counter(
                state["messages"]
            )
            state["messages"] = summarized_messages["messages"]
            tokens_after_summarize = self.context_summarizer.token_counter(
                state["messages"][1:]
            )
            console.print(
                Panel(
                    (
                        f"Summarized Conversation History:\n"
                        f"Approximate tokens before: {tokens_before_summarize}\n"
                        f"Approximate tokens after: {tokens_after_summarize}\n"
                    ),
                    title="[bold yellow1 on black]:clipboard: Plan",
                    border_style="yellow1",
                    style="bold yellow1 on black",
                )
            )
        else:
            tokens_after_summarize = self.context_summarizer.token_counter(
                state["messages"]
            )
        return state

    # Define the function that calls the model
    def query_executor(self, state: ExecutionState) -> ExecutionState:
        """Prepare workspace, handle optional symlinks, and invoke the executor LLM.

        This method copies the incoming state, ensures a workspace directory exists
        (creating one with a random name when absent), optionally creates a symlink
        described by state["symlinkdir"], sets or injects the executor system prompt
        as the first message, and invokes the bound LLM. When logging is enabled,
        it persists the pre-invocation state to disk.

        Args:
            state: The current execution state. Expected keys include:
                - "messages": Ordered list of System/Human/AI/Tool messages.
                - "workspace": Optional path to the working directory.
                - "symlinkdir": Optional dict with "source" and "dest" keys.

        Returns:
            ExecutionState: Partial state update containing:
                - "messages": A list with the model's response as the latest entry.
                - "workspace": The resolved workspace path.
        """
        # Add model to the state so it can be passed to tools like the URSA Arxiv or OSTI tools
        state.setdefault("model", self.llm)
        new_state = state.copy()

        # 1) Ensure a workspace directory exists, creating a named one if absent.
        if "workspace" not in new_state.keys():
            new_state["workspace"] = randomname.get_name()
            print(
                f"{RED}Creating the folder "
                f"{BLUE}{BOLD}{new_state['workspace']}{RESET}{RED} "
                f"for this project.{RESET}"
            )
        os.makedirs(new_state["workspace"], exist_ok=True)

        # 1.5) Check message history length and summarize to shorten the token usage:
        new_state = self._summarize_context(new_state)

        # 2) Optionally create a symlink if symlinkdir is provided and not yet linked.
        sd = new_state.get("symlinkdir")
        if isinstance(sd, dict) and "is_linked" not in sd:
            # symlinkdir structure: {"source": "/path/to/src", "dest": "link/name"}
            symlinkdir = sd

            src = Path(symlinkdir["source"]).expanduser().resolve()
            workspace_root = Path(new_state["workspace"]).expanduser().resolve()
            dst = (
                workspace_root / symlinkdir["dest"]
            )  # Link lives inside workspace.

            # If a file/link already exists at the destination, replace it.
            if dst.exists() or dst.is_symlink():
                dst.unlink()

            # Ensure parent directories for the link exist.
            dst.parent.mkdir(parents=True, exist_ok=True)

            # Create the symlink (tell pathlib if the target is a directory).
            dst.symlink_to(src, target_is_directory=src.is_dir())
            print(f"{RED}Symlinked {src} (source) --> {dst} (dest)")
            new_state["symlinkdir"]["is_linked"] = True

        # 3) Ensure the executor prompt is the first SystemMessage.
        if isinstance(new_state["messages"][0], SystemMessage):
            new_state["messages"][0] = SystemMessage(
                content=self.executor_prompt
            )
        else:
            new_state["messages"] = [
                SystemMessage(content=self.executor_prompt)
            ] + state["messages"]

        # 4) Invoke the LLM with the prepared message sequence.
        try:
            response = self.llm.invoke(
                new_state["messages"], self.build_config(tags=["agent"])
            )
            new_state["messages"].append(response)
        except Exception as e:
            print("Error: ", e, " ", new_state["messages"][-1].content)
            new_state["messages"].append(
                AIMessage(content=f"Response error {e}")
            )

        # 5) Optionally persist the pre-invocation state for audit/debugging.
        if self.log_state:
            self.write_state("execution_agent.json", new_state)

        # Return the model's response and the workspace path as a partial state update.
        return new_state

    def summarize(self, state: ExecutionState) -> ExecutionState:
        """Produce a concise summary of the conversation and optionally persist memory.

        This method builds a summarization prompt, invokes the LLM to obtain a compact
        summary of recent interactions, optionally logs salient details to the agent
        memory backend, and writes debug state when logging is enabled.

        Args:
            state (ExecutionState): The execution state containing message history.

        Returns:
            ExecutionState: A partial update with a single string message containing
                the summary.
        """
        new_state = state.copy()

        # 0) Check message history length and summarize to shorten the token usage:
        new_state = self._summarize_context(new_state)

        # 1) Construct the summarization message list (system prompt + prior messages).
        messages = (
            new_state["messages"]
            if isinstance(new_state["messages"][0], SystemMessage)
            else [SystemMessage(content=summarize_prompt)]
            + new_state["messages"]
        )

        # 2) Invoke the LLM to generate a summary; capture content even on failure.
        response_content = ""
        try:
            response = self.llm.invoke(
                messages, self.build_config(tags=["summarize"])
            )
            response_content = response.content
            new_state["messages"].append(response)
        except Exception as e:
            print("Error: ", e, " ", messages[-1].content)
            new_state["messages"].append(
                AIMessage(content=f"Response error {e}")
            )

        # 3) Optionally persist salient details to the memory backend.
        if self.agent_memory:
            memories: list[str] = []
            # Collect human/system/tool message content; for AI tool calls, store args.
            for msg in new_state["messages"]:
                if not isinstance(msg, AIMessage):
                    memories.append(msg.content)
                elif not msg.tool_calls:
                    memories.append(msg.content)
                else:
                    tool_strings = []
                    for tool in msg.tool_calls:
                        tool_strings.append("Tool Name: " + tool["name"])
                        for arg_name in tool["args"]:
                            tool_strings.append(
                                f"Arg: {str(arg_name)}\nValue: "
                                f"{str(tool['args'][arg_name])}"
                            )
                    memories.append("\n".join(tool_strings))
            memories.append(response_content)
            self.agent_memory.add_memories(memories)

        # 4) Optionally write state to disk for debugging/auditing.
        if self.log_state:
            self.write_state("execution_agent.json", new_state)

        # 5) Return a partial state update with only the summary content.
        return new_state

    def safety_check(self, state: ExecutionState) -> ExecutionState:
        """Assess pending shell commands for safety and inject ToolMessages with results.

        This method inspects the most recent AI tool calls, evaluates any run_command
        queries against the safety prompt, and constructs ToolMessages that either
        flag unsafe commands with reasons or confirm safe execution. If any command
        is unsafe, the generated ToolMessages are appended to the state so the agent
        can react without executing the command.

        Args:
            state (ExecutionState): Current execution state.

        Returns:
            ExecutionState: Either the unchanged state (all safe) or a copy with one
                or more ToolMessages appended when unsafe commands are detected.
        """
        # 1) Work on a shallow copy; inspect the most recent model message.
        new_state = state.copy()
        last_msg = new_state["messages"][-1]

        # 1.5) Check message history length and summarize to shorten the token usage:
        new_state = self._summarize_context(new_state)

        # 2) Evaluate any pending run_command tool calls for safety.
        tool_responses: list[ToolMessage] = []
        any_unsafe = False
        for tool_call in last_msg.tool_calls:
            if tool_call["name"] != "run_command":
                continue

            query = tool_call["args"]["query"]
            safety_result = self.llm.invoke(
                self.get_safety_prompt(
                    query, self.safe_codes, new_state.get("code_files", [])
                ),
                self.build_config(tags=["safety_check"]),
            )

            if "[NO]" in safety_result.content:
                any_unsafe = True
                tool_response = (
                    "[UNSAFE] That command `{q}` was deemed unsafe and cannot be run.\n"
                    "For reason: {r}"
                ).format(q=query, r=safety_result.content)
                console.print(
                    "[bold red][WARNING][/bold red] Command deemed unsafe:",
                    query,
                )
                # Also surface the model's rationale for transparency.
                console.print(
                    "[bold red][WARNING][/bold red] REASON:", tool_response
                )
            else:
                tool_response = f"Command `{query}` passed safety check."
                console.print(
                    f"[green]Command passed safety check:[/green] {query}"
                )

            tool_responses.append(
                ToolMessage(
                    content=tool_response,
                    tool_call_id=tool_call["id"],
                )
            )

        # 3) If any command is unsafe, append all tool responses; otherwise keep state.
        if any_unsafe:
            new_state["messages"].extend(tool_responses)

        return new_state

    def _build_graph(self):
        """Construct and compile the agent's LangGraph state machine."""
        # Create a graph over the agent's execution state.
        graph = StateGraph(ExecutionState)

        # Register nodes:
        # - "agent": LLM planning/execution step
        # - "action": tool dispatch (run_command, write_code, etc.)
        # - "summarize": summary/finalization step
        # - "safety_check": gate for shell command safety
        self.add_node(graph, self.query_executor, "agent")
        self.add_node(graph, self.tool_node, "action")
        self.add_node(graph, self.summarize, "summarize")
        self.add_node(graph, self.safety_check, "safety_check")

        # Set entrypoint: execution starts with the "agent" node.
        graph.set_entry_point("agent")

        # From "agent", either continue (tools) or finish (summarize),
        # based on presence of tool calls in the last message.
        graph.add_conditional_edges(
            "agent",
            self._wrap_cond(should_continue, "should_continue", "execution"),
            {"continue": "safety_check", "summarize": "summarize"},
        )

        # From "safety_check", route to tools if safe, otherwise back to agent
        # to revise the plan without executing unsafe commands.
        graph.add_conditional_edges(
            "safety_check",
            self._wrap_cond(command_safe, "command_safe", "execution"),
            {"safe": "action", "unsafe": "agent"},
        )

        # After tools run, return control to the agent for the next step.
        graph.add_edge("action", "agent")

        # The graph completes at the "summarize" node.
        graph.set_finish_point("summarize")

        # Compile and return the executable graph (optionally with a checkpointer).
        return graph.compile(checkpointer=self.checkpointer)

    async def add_mcp_tool(
        self, mcp_tools: Callable[..., Any] | list[Callable[..., Any]]
    ) -> None:
        client = MultiServerMCPClient(mcp_tools)
        tools = await client.get_tools()
        self.add_tool(tools)

    def add_tool(
        self, new_tools: Callable[..., Any] | list[Callable[..., Any]]
    ) -> None:
        if isinstance(new_tools, list):
            self.tools.extend([convert_to_tool(x) for x in new_tools])
        elif isinstance(new_tools, StructuredTool) or isinstance(
            new_tools, Callable
        ):
            self.tools.append(convert_to_tool(new_tools))
        else:
            raise TypeError("Expected a callable or a list of callables.")
        self.tool_node = ToolNode(self.tools)
        self.llm = self.llm.bind_tools(self.tools)
        self._action = self._build_graph()

    def list_tools(self) -> None:
        print(
            f"Available tool names are: {', '.join([x.name for x in self.tools])}."
        )

    def remove_tool(self, cut_tools: str | list[str]) -> None:
        if isinstance(cut_tools, str):
            self.remove_tool([cut_tools])
        elif isinstance(cut_tools, list):
            self.tools = [x for x in self.tools if x.name not in cut_tools]
            self.tool_node = ToolNode(self.tools)
            self.llm = self.llm.bind_tools(self.tools)
            self._action = self._build_graph()
        else:
            raise TypeError(
                "Expected a string or a list of strings describing the tools to remove."
            )

    def _invoke(
        self, inputs: Mapping[str, Any], recursion_limit: int = 999_999, **_
    ):
        """Invoke the compiled graph with inputs under a specified recursion limit.

        This method builds a LangGraph config with the provided recursion limit
        and a "graph" tag, then delegates to the compiled graph's invoke method.
        """
        # Build invocation config with a generous recursion limit for long runs.
        config = self.build_config(
            recursion_limit=recursion_limit, tags=["graph"]
        )

        # Delegate execution to the compiled graph.
        return self._action.invoke(inputs, config)

    def _ainvoke(
        self, inputs: Mapping[str, Any], recursion_limit: int = 999_999, **_
    ):
        """Invoke the compiled graph with inputs under a specified recursion limit.

        This method builds a LangGraph config with the provided recursion limit
        and a "graph" tag, then delegates to the compiled graph's invoke method.
        """
        # Build invocation config with a generous recursion limit for long runs.
        config = self.build_config(
            recursion_limit=recursion_limit, tags=["graph"]
        )

        # Delegate execution to the compiled graph.
        return self._action.ainvoke(inputs, config)

    # This property is trying to stop people bypassing invoke
    @property
    def action(self):
        """Property used to affirm `action` attribute is unsupported."""
        raise AttributeError(
            "Use .stream(...) or .invoke(...); direct .action access is unsupported."
        )<|MERGE_RESOLUTION|>--- conflicted
+++ resolved
@@ -32,14 +32,7 @@
 
 import randomname
 from langchain.agents.middleware import SummarizationMiddleware
-<<<<<<< HEAD
-from langchain.chat_models import BaseChatModel, init_chat_model
-=======
 from langchain.chat_models import BaseChatModel
-from langchain_community.tools import (
-    DuckDuckGoSearchResults,
-)  # TavilySearchResults,
->>>>>>> 8415cbcd
 from langchain_core.messages import (
     AIMessage,
     AnyMessage,
