"""Execution agent that builds a tool-enabled state graph to autonomously run tasks.

This module implements ExecutionAgent, a LangGraph-based agent that executes user
instructions by invoking LLM tool calls and coordinating a controlled workflow.

Key features:
- Workspace management with optional symlinking for external sources.
- Safety-checked shell execution via run_cmd with output size budgeting.
- Code authoring and edits through write_code and edit_code with rich previews.
- Web search capability through DuckDuckGoSearchResults.
- Summarization of the session and optional memory logging.
- Configurable graph with nodes for agent, safety_check, action, and summarize.

Implementation notes:
- LLM prompts are sourced from prompt_library.execution_prompts.
- Outputs from subprocess are trimmed under MAX_TOOL_MSG_CHARS to fit tool messages.
- The agent uses ToolNode and LangGraph StateGraph to loop until no tool calls remain.
- Safety gates block unsafe shell commands and surface the rationale to the user.

Environment:
- MAX_TOOL_MSG_CHARS caps combined stdout/stderr in tool responses.

Entry points:
- ExecutionAgent._invoke(...) runs the compiled graph.
- main() shows a minimal demo that writes and runs a script.
"""

import os

# from langchain_core.runnables.graph import MermaidDrawMethod
import subprocess
from pathlib import Path
from typing import Annotated, Any, Literal, Mapping, Optional, TypedDict

import randomname
from langchain.chat_models import BaseChatModel, init_chat_model
from langchain_community.tools import (
    DuckDuckGoSearchResults,
)  # TavilySearchResults,
from langchain_core.messages import (
    AIMessage,
    HumanMessage,
    SystemMessage,
    ToolMessage,
)
from langchain_core.tools import InjectedToolCallId, tool
from langgraph.graph import StateGraph
from langgraph.graph.message import add_messages
from langgraph.prebuilt import InjectedState, ToolNode
from langgraph.types import Command

# Rich
from rich import get_console
from rich.panel import Panel
from rich.syntax import Syntax

from ..prompt_library.execution_prompts import (
    executor_prompt,
    safety_prompt,
    summarize_prompt,
)
from ..util.diff_renderer import DiffRenderer
from ..util.memory_logger import AgentMemory
from .base import BaseAgent

console = get_console()  # always returns the same instance

# --- ANSI color codes ---
GREEN = "\033[92m"
BLUE = "\033[94m"
RED = "\033[91m"
RESET = "\033[0m"
BOLD = "\033[1m"


# Global variables for the module.

# Set a limit for message characters - the user could overload
# that in their env, or maybe we could pull this out of the LLM parameters
MAX_TOOL_MSG_CHARS = int(os.getenv("MAX_TOOL_MSG_CHARS", "50000"))

# Set a search tool.
search_tool = DuckDuckGoSearchResults(output_format="json", num_results=10)
# search_tool = TavilySearchResults(
#                   max_results=10,
#                   search_depth="advanced",
#                   include_answer=True)


# Classes for typing
class ExecutionState(TypedDict):
    """TypedDict representing the execution agent's mutable run state used by nodes.

    Fields:
    - messages: list of messages (System/Human/AI/Tool) with add_messages metadata.
    - current_progress: short status string describing agent progress.
    - code_files: list of filenames created or edited in the workspace.
    - workspace: path to the working directory where files and commands run.
    - symlinkdir: optional dict describing a symlink operation (source, dest,
      is_linked).
    """

    messages: Annotated[list, add_messages]
    current_progress: str
    code_files: list[str]
    workspace: str
    symlinkdir: dict


<<<<<<< HEAD
class ExecutionAgent(BaseAgent):
    def __init__(
        self,
        llm: BaseChatModel = init_chat_model("openai:gpt-4o-mini"),
        agent_memory: Optional[Any | AgentMemory] = None,
        log_state: bool = False,
        **kwargs,
    ):
        super().__init__(llm, **kwargs)
        self.agent_memory = agent_memory
        self.safety_prompt = safety_prompt
        self.executor_prompt = executor_prompt
        self.summarize_prompt = summarize_prompt
        self.tools = [run_cmd, write_code, edit_code, search_tool]
        self.tool_node = ToolNode(self.tools)
        self.llm = self.llm.bind_tools(self.tools)
        self.log_state = log_state

        self._action = self._build_graph()

    # Define the function that calls the model
    def query_executor(self, state: ExecutionState) -> ExecutionState:
        new_state = state.copy()
        if "workspace" not in new_state.keys():
            new_state["workspace"] = randomname.get_name()
            print(
                f"{RED}Creating the folder {BLUE}{BOLD}{new_state['workspace']}{RESET}{RED} for this project.{RESET}"
            )
        os.makedirs(new_state["workspace"], exist_ok=True)

        # code related to symlink
        sd = new_state.get("symlinkdir")
        if isinstance(sd, dict) and "is_linked" not in sd:
            # symlinkdir = {"source": "foo", "dest": "bar"}
            symlinkdir = new_state["symlinkdir"]
            # user provided a symlinkdir key - let's do the linking!

            src = Path(symlinkdir["source"]).expanduser().resolve()
            workspace_root = Path(new_state["workspace"]).expanduser().resolve()
            dst = workspace_root / symlinkdir["dest"]  # prepend workspace

            # if you want to replace an existing link/file, unlink it first
            if dst.exists() or dst.is_symlink():
                dst.unlink()

            # create parent dirs for the link location if they don’t exist
            dst.parent.mkdir(parents=True, exist_ok=True)

            # actually make the link (tell pathlib it’s a directory target)
            dst.symlink_to(src, target_is_directory=src.is_dir())
            print(f"{RED}Symlinked {src} (source) --> {dst} (dest)")
            # note that we've done the symlink now, so don't need to do it later
            new_state["symlinkdir"]["is_linked"] = True

        if isinstance(new_state["messages"][0], SystemMessage):
            new_state["messages"][0] = SystemMessage(
                content=self.executor_prompt
            )
        else:
            new_state["messages"] = [
                SystemMessage(content=self.executor_prompt)
            ] + state["messages"]
        try:
            response = self.llm.invoke(
                new_state["messages"], self.build_config(tags=["agent"])
            )
        except Exception as e:
            print("Error: ", e, " ", new_state["messages"][-1].content)
        if self.log_state:
            self.write_state("execution_agent.json", new_state)
        return {"messages": [response], "workspace": new_state["workspace"]}

    # Define the function that calls the model
    def summarize(self, state: ExecutionState) -> ExecutionState:
        messages = [SystemMessage(content=summarize_prompt)] + state["messages"]
        try:
            response = self.llm.invoke(
                messages, self.build_config(tags=["summarize"])
            )
        except Exception as e:
            print("Error: ", e, " ", messages[-1].content)
        if self.agent_memory:
            memories = []
            # Handle looping through the messages
            for x in state["messages"]:
                if not isinstance(x, AIMessage):
                    memories.append(x.content)
                elif not x.tool_calls:
                    memories.append(x.content)
                else:
                    tool_strings = []
                    for tool in x.tool_calls:
                        tool_name = "Tool Name: " + tool["name"]
                        tool_strings.append(tool_name)
                        for y in tool["args"]:
                            tool_strings.append(
                                f"Arg: {str(y)}\nValue: {str(tool['args'][y])}"
                            )
                    memories.append("\n".join(tool_strings))
            memories.append(response.content)
            self.agent_memory.add_memories(memories)
            save_state = state.copy()
            save_state["messages"].append(response)
        if self.log_state:
            self.write_state("execution_agent.json", save_state)
        return {"messages": [response.content]}

    # Define the function that calls the model
    def safety_check(self, state: ExecutionState) -> ExecutionState:
        """
        Validate the safety of a pending shell command.

        Args:
            state: Current execution state.

        Returns:
            Either the unchanged state (safe) or a state with tool message(s) (unsafe).
        """
        new_state = state.copy()
        last_msg = new_state["messages"][-1]

        tool_responses = []
        tool_failed = False
        for tool_call in last_msg.tool_calls:
            call_name = tool_call["name"]

            if call_name == "run_cmd":
                query = tool_call["args"]["query"]
                safety_check = self.llm.invoke(
                    self.safety_prompt + query,
                    self.build_config(tags=["safety_check"]),
                )

                if "[NO]" in safety_check.content:
                    tool_failed = True

                    tool_response = f"""
                    [UNSAFE] That command `{query}` was deemed unsafe and cannot be run.
                    For reason: {safety_check.content}
                    """
                    console.print(
                        "[bold red][WARNING][/bold red] Command deemed unsafe:",
                        query,
                    )
                    # and tell the user the reason
                    console.print(
                        "[bold red][WARNING][/bold red] REASON:", tool_response
                    )

                else:
                    tool_response = f"Command `{query}` passed safety check."
                    console.print(
                        f"[green]Command passed safety check:[/green] {query}"
                    )

                tool_responses.append(
                    ToolMessage(
                        content=tool_response,
                        tool_call_id=tool_call["id"],
                    )
                )

        if tool_failed:
            new_state["messages"].extend(tool_responses)

        return new_state

    def _build_graph(self):
        graph = StateGraph(ExecutionState)

        self.add_node(graph, self.query_executor, "agent")
        self.add_node(graph, self.tool_node, "action")
        self.add_node(graph, self.summarize, "summarize")
        self.add_node(graph, self.safety_check, "safety_check")
=======
# Helper functions
def _strip_fences(snippet: str) -> str:
    """Remove markdown fences from a code snippet.
>>>>>>> 49ae1834

    This function strips leading triple backticks and any language
    identifiers from a markdown-formatted code snippet and returns
    only the contained code.

    Args:
        snippet: The markdown-formatted code snippet.

    Returns:
        The snippet content without leading markdown fences.
    """
    if "```" not in snippet:
        return snippet

    parts = snippet.split("```")
    if len(parts) < 3:
        return snippet

    body = parts[1]
    return "\n".join(body.split("\n")[1:]) if "\n" in body else body.strip()


def _snip_text(text: str, max_chars: int) -> tuple[str, bool]:
    """Truncate text to a maximum length and indicate if truncation occurred.

    Args:
        text: The original text to potentially truncate.
        max_chars: The maximum characters allowed in the output.

    Returns:
        A tuple of (possibly truncated text, boolean flag indicating
        if truncation occurred).
    """
    if text is None:
        return "", False
    if max_chars <= 0:
        return "", len(text) > 0
    if len(text) <= max_chars:
        return text, False
    head = max_chars // 2
    tail = max_chars - head
    return (
        text[:head]
        + f"\n... [snipped {len(text) - max_chars} chars] ...\n"
        + text[-tail:],
        True,
    )


def _fit_streams_to_budget(stdout: str, stderr: str, total_budget: int):
    """Allocate and truncate stdout and stderr to fit a total character budget.

    Args:
        stdout: The original stdout string.
        stderr: The original stderr string.
        total_budget: The combined character budget for stdout and stderr.

    Returns:
        A tuple of (possibly truncated stdout, possibly truncated stderr).
    """
    label_overhead = len("STDOUT:\n") + len("\nSTDERR:\n")
    budget = max(0, total_budget - label_overhead)

    if len(stdout) + len(stderr) <= budget:
        return stdout, stderr

    total_len = max(1, len(stdout) + len(stderr))
    stdout_budget = int(budget * (len(stdout) / total_len))
    stderr_budget = budget - stdout_budget

    stdout_snip, _ = _snip_text(stdout, stdout_budget)
    stderr_snip, _ = _snip_text(stderr, stderr_budget)

    return stdout_snip, stderr_snip


def should_continue(state: ExecutionState) -> Literal["summarize", "continue"]:
    """Return 'summarize' if no tool calls in the last message, else 'continue'.

    Args:
        state: The current execution state containing messages.

    Returns:
        A literal "summarize" if the last message has no tool calls,
        otherwise "continue".
    """
    messages = state["messages"]
    last_message = messages[-1]
    # If there is no tool call, then we finish
    if not last_message.tool_calls:
        return "summarize"
    # Otherwise if there is, we continue
    else:
        return "continue"


def command_safe(state: ExecutionState) -> Literal["safe", "unsafe"]:
    """Return 'safe' if the last command was safe, otherwise 'unsafe'.

    Args:
        state: The current execution state containing messages and tool calls.
    Returns:
        A literal "safe" if no '[UNSAFE]' tags are in the last command,
        otherwise "unsafe".
    """
    index = -1
    message = state["messages"][index]
    # Loop through all the consecutive tool messages in reverse order
    while isinstance(message, ToolMessage):
        if "[UNSAFE]" in message.content:
            return "unsafe"

        index -= 1
        message = state["messages"][index]

    return "safe"


# Tools for ExecutionAgent
@tool
def run_cmd(query: str, state: Annotated[dict, InjectedState]) -> str:
    """Execute a shell command in the workspace and return its combined output.

    Runs the specified command using subprocess.run in the given workspace
    directory, captures stdout and stderr, enforces a maximum character budget,
    and formats both streams into a single string. KeyboardInterrupt during
    execution is caught and reported.

    Args:
        query: The shell command to execute.
        state: A dict with injected state; must include the 'workspace' path.

    Returns:
        A formatted string with "STDOUT:" followed by the truncated stdout and
        "STDERR:" followed by the truncated stderr.
    """
    workspace_dir = state["workspace"]

    print("RUNNING: ", query)
    try:
        result = subprocess.run(
            query,
            text=True,
            shell=True,
            timeout=60000,
            capture_output=True,
            cwd=workspace_dir,
        )
        stdout, stderr = result.stdout, result.stderr
    except KeyboardInterrupt:
        print("Keyboard Interrupt of command: ", query)
        stdout, stderr = "", "KeyboardInterrupt:"

    # Fit BOTH streams under a single overall cap
    stdout_fit, stderr_fit = _fit_streams_to_budget(
        stdout or "", stderr or "", MAX_TOOL_MSG_CHARS
    )

    print("STDOUT: ", stdout_fit)
    print("STDERR: ", stderr_fit)

    return f"STDOUT:\n{stdout_fit}\nSTDERR:\n{stderr_fit}"


@tool
def write_code(
    code: str,
    filename: str,
    tool_call_id: Annotated[str, InjectedToolCallId],
    state: Annotated[dict, InjectedState],
) -> Command:
    """Write source code to a file and update the agent’s workspace state.

    Args:
        code: The source code content to be written to disk.
        filename: Name of the target file (including its extension).
        tool_call_id: Identifier for this tool invocation.
        state: Agent state dict holding workspace path and file list.

    Returns:
        Command: Contains an updated state (including code_files) and
        a ToolMessage acknowledging success or failure.
    """
    # Determine the full path to the target file
    workspace_dir = state["workspace"]
    console.print("[cyan]Writing file:[/]", filename)

    # Clean up markdown fences on submitted code.
    code = _strip_fences(code)

    # Show syntax-highlighted preview before writing to file
    try:
        lexer_name = Syntax.guess_lexer(filename, code)
    except Exception:
        lexer_name = "text"

    console.print(
        Panel(
            Syntax(code, lexer_name, line_numbers=True),
            title="File Preview",
            border_style="cyan",
        )
    )

    # Write cleaned code to disk
    code_file = os.path.join(workspace_dir, filename)
    try:
        with open(code_file, "w", encoding="utf-8") as f:
            f.write(code)
    except Exception as exc:
        console.print(
            "[bold bright_white on red] :heavy_multiplication_x: [/] "
            "[red]Failed to write file:[/]",
            exc,
        )
        return f"Failed to write {filename}."

    console.print(
        f"[bold bright_white on green] :heavy_check_mark: [/] "
        f"[green]File written:[/] {code_file}"
    )

    # Append the file to the list in agent's state for later reference
    file_list = state.get("code_files", [])
    file_list.append(filename)

    # Create a tool message to send back to acknowledge success.
    msg = ToolMessage(
        content=f"File {filename} written successfully.",
        tool_call_id=tool_call_id,
    )

    # Return updated code files list & the message
    return Command(
        update={
            "code_files": file_list,
            "messages": [msg],
        }
    )


@tool
def edit_code(
    old_code: str,
    new_code: str,
    filename: str,
    state: Annotated[dict, InjectedState],
) -> str:
    """Replace the **first** occurrence of *old_code* with *new_code* in *filename*.

    Args:
        old_code: Code fragment to search for.
        new_code: Replacement fragment.
        filename: Target file inside the workspace.

    Returns:
        Success / failure message.
    """
    workspace_dir = state["workspace"]
    console.print("[cyan]Editing file:[/cyan]", filename)

    code_file = os.path.join(workspace_dir, filename)
    try:
        with open(code_file, "r", encoding="utf-8") as f:
            content = f.read()
    except FileNotFoundError:
        console.print(
            "[bold bright_white on red] :heavy_multiplication_x: [/] "
            "[red]File not found:[/]",
            filename,
        )
        return f"Failed: {filename} not found."

    # Clean up markdown fences
    old_code_clean = _strip_fences(old_code)
    new_code_clean = _strip_fences(new_code)

    if old_code_clean not in content:
        console.print(
            "[yellow] ⚠️ 'old_code' not found in file'; no changes made.[/]"
        )
        return f"No changes made to {filename}: 'old_code' not found in file."

    updated = content.replace(old_code_clean, new_code_clean, 1)

    console.print(
        Panel(
            DiffRenderer(content, updated, filename),
            title="Diff Preview",
            border_style="cyan",
        )
    )

    try:
        with open(code_file, "w", encoding="utf-8") as f:
            f.write(updated)
    except Exception as exc:
        console.print(
            "[bold bright_white on red] :heavy_multiplication_x: [/] "
            "[red]Failed to write file:[/]",
            exc,
        )
        return f"Failed to edit {filename}."

    console.print(
        f"[bold bright_white on green] :heavy_check_mark: [/] "
        f"[green]File updated:[/] {code_file}"
    )
    return f"File {filename} updated successfully."


# Main module class
class ExecutionAgent(BaseAgent):
    """Orchestrates model-driven code execution, tool calls, and state management.

    Orchestrates model-driven code execution, tool calls, and state management for
    iterative program synthesis and shell interaction.

    This agent wraps an LLM with a small execution graph that alternates
    between issuing model queries, invoking tools (run, write, edit, search),
    performing safety checks, and summarizing progress. It manages a
    workspace on disk, optional symlinks, and an optional memory backend to
    persist summaries.

    Args:
        llm (str | BaseChatModel): Model identifier or bound chat model
            instance. If a string is provided, the BaseAgent initializer will
            resolve it.
        agent_memory (Any | AgentMemory, optional): Memory backend used to
            store summarized agent interactions. If provided, summaries are
            saved here.
        log_state (bool): When True, the agent writes intermediate json state
            to disk for debugging and auditability.
        **kwargs: Passed through to the BaseAgent constructor (e.g., model
            configuration, checkpointer).

    Attributes:
        safety_prompt (str): Prompt used to evaluate safety of shell
            commands.
        executor_prompt (str): Prompt used when invoking the executor LLM
            loop.
        summarize_prompt (str): Prompt used to request concise summaries for
            memory or final output.
        tools (list[Tool]): Tools available to the agent (run_cmd, write_code,
            edit_code, search_tool).
        tool_node (ToolNode): Graph node that dispatches tool calls.
        llm (BaseChatModel): LLM instance bound to the available tools.
        _action (StateGraph): Compiled execution graph that implements the
            main loop and branching logic.

    Methods:
        query_executor(state): Send messages to the executor LLM, ensure
            workspace exists, and handle symlink setup before returning the
            model response.
        summarize(state): Produce and optionally persist a summary of recent
            interactions to the memory backend.
        safety_check(state): Validate pending run_cmd calls via the safety
            prompt and append ToolMessages for unsafe commands.
        _build_graph(): Construct and compile the StateGraph for the agent
            loop.
        _invoke(inputs, recursion_limit=...): Internal entry that invokes the
            compiled graph with a given recursion limit.
        action (property): Disabled; direct access is not supported. Use
            invoke or stream entry points instead.

    Raises:
        AttributeError: Accessing the .action attribute raises to encourage
            using .stream(...) or .invoke(...).
    """

    def __init__(
        self,
        llm: str | BaseChatModel = "openai/gpt-4o-mini",
        agent_memory: Optional[Any | AgentMemory] = None,
        log_state: bool = False,
        **kwargs,
    ):
        """ExecutionAgent class initialization."""
        super().__init__(llm, **kwargs)
        self.agent_memory = agent_memory
        self.safety_prompt = safety_prompt
        self.executor_prompt = executor_prompt
        self.summarize_prompt = summarize_prompt
        self.tools = [run_cmd, write_code, edit_code, search_tool]
        self.tool_node = ToolNode(self.tools)
        self.llm = self.llm.bind_tools(self.tools)
        self.log_state = log_state

        self._action = self._build_graph()

    # Define the function that calls the model
    def query_executor(self, state: ExecutionState) -> ExecutionState:
        """Prepare workspace, handle optional symlinks, and invoke the executor LLM.

        This method copies the incoming state, ensures a workspace directory exists
        (creating one with a random name when absent), optionally creates a symlink
        described by state["symlinkdir"], sets or injects the executor system prompt
        as the first message, and invokes the bound LLM. When logging is enabled,
        it persists the pre-invocation state to disk.

        Args:
            state: The current execution state. Expected keys include:
                - "messages": Ordered list of System/Human/AI/Tool messages.
                - "workspace": Optional path to the working directory.
                - "symlinkdir": Optional dict with "source" and "dest" keys.

        Returns:
            ExecutionState: Partial state update containing:
                - "messages": A list with the model's response as the latest entry.
                - "workspace": The resolved workspace path.
        """
        new_state = state.copy()

        # 1) Ensure a workspace directory exists, creating a named one if absent.
        if "workspace" not in new_state.keys():
            new_state["workspace"] = randomname.get_name()
            print(
                f"{RED}Creating the folder "
                f"{BLUE}{BOLD}{new_state['workspace']}{RESET}{RED} "
                f"for this project.{RESET}"
            )
        os.makedirs(new_state["workspace"], exist_ok=True)

        # 2) Optionally create a symlink if symlinkdir is provided and not yet linked.
        sd = new_state.get("symlinkdir")
        if isinstance(sd, dict) and "is_linked" not in sd:
            # symlinkdir structure: {"source": "/path/to/src", "dest": "link/name"}
            symlinkdir = sd

            src = Path(symlinkdir["source"]).expanduser().resolve()
            workspace_root = Path(new_state["workspace"]).expanduser().resolve()
            dst = (
                workspace_root / symlinkdir["dest"]
            )  # Link lives inside workspace.

            # If a file/link already exists at the destination, replace it.
            if dst.exists() or dst.is_symlink():
                dst.unlink()

            # Ensure parent directories for the link exist.
            dst.parent.mkdir(parents=True, exist_ok=True)

            # Create the symlink (tell pathlib if the target is a directory).
            dst.symlink_to(src, target_is_directory=src.is_dir())
            print(f"{RED}Symlinked {src} (source) --> {dst} (dest)")
            new_state["symlinkdir"]["is_linked"] = True

        # 3) Ensure the executor prompt is the first SystemMessage.
        if isinstance(new_state["messages"][0], SystemMessage):
            new_state["messages"][0] = SystemMessage(
                content=self.executor_prompt
            )
        else:
            new_state["messages"] = [
                SystemMessage(content=self.executor_prompt)
            ] + state["messages"]

        # 4) Invoke the LLM with the prepared message sequence.
        try:
            response = self.llm.invoke(
                new_state["messages"], self.build_config(tags=["agent"])
            )
        except ContentPolicyViolationError as e:
            print("Error: ", e, " ", new_state["messages"][-1].content)

        # 5) Optionally persist the pre-invocation state for audit/debugging.
        if self.log_state:
            self.write_state("execution_agent.json", new_state)

        # Return the model's response and the workspace path as a partial state update.
        return {"messages": [response], "workspace": new_state["workspace"]}

    def summarize(self, state: ExecutionState) -> ExecutionState:
        """Produce a concise summary of the conversation and optionally persist memory.

        This method builds a summarization prompt, invokes the LLM to obtain a compact
        summary of recent interactions, optionally logs salient details to the agent
        memory backend, and writes debug state when logging is enabled.

        Args:
            state (ExecutionState): The execution state containing message history.

        Returns:
            ExecutionState: A partial update with a single string message containing
                the summary.
        """
        # 1) Construct the summarization message list (system prompt + prior messages).
        messages = [SystemMessage(content=summarize_prompt)] + state["messages"]

        # 2) Invoke the LLM to generate a summary; capture content even on failure.
        response_content = ""
        try:
            response = self.llm.invoke(
                messages, self.build_config(tags=["summarize"])
            )
            response_content = response.content
        except ContentPolicyViolationError as e:
            print("Error: ", e, " ", messages[-1].content)

        # 3) Optionally persist salient details to the memory backend.
        if self.agent_memory:
            memories: list[str] = []
            # Collect human/system/tool message content; for AI tool calls, store args.
            for msg in state["messages"]:
                if not isinstance(msg, AIMessage):
                    memories.append(msg.content)
                elif not msg.tool_calls:
                    memories.append(msg.content)
                else:
                    tool_strings = []
                    for tool in msg.tool_calls:
                        tool_strings.append("Tool Name: " + tool["name"])
                        for arg_name in tool["args"]:
                            tool_strings.append(
                                f"Arg: {str(arg_name)}\nValue: "
                                f"{str(tool['args'][arg_name])}"
                            )
                    memories.append("\n".join(tool_strings))
            memories.append(response_content)
            self.agent_memory.add_memories(memories)

        # 4) Optionally write state to disk for debugging/auditing.
        if self.log_state:
            save_state = state.copy()
            # Append the summary as an AI message for a complete trace.
            save_state["messages"] = save_state["messages"] + [
                AIMessage(content=response_content)
            ]
            self.write_state("execution_agent.json", save_state)

        # 5) Return a partial state update with only the summary content.
        return {"messages": [response_content]}

    def safety_check(self, state: ExecutionState) -> ExecutionState:
        """Assess pending shell commands for safety and inject ToolMessages with results.

        This method inspects the most recent AI tool calls, evaluates any run_cmd
        queries against the safety prompt, and constructs ToolMessages that either
        flag unsafe commands with reasons or confirm safe execution. If any command
        is unsafe, the generated ToolMessages are appended to the state so the agent
        can react without executing the command.

        Args:
            state (ExecutionState): Current execution state.

        Returns:
            ExecutionState: Either the unchanged state (all safe) or a copy with one
                or more ToolMessages appended when unsafe commands are detected.
        """
        # 1) Work on a shallow copy; inspect the most recent model message.
        new_state = state.copy()
        last_msg = new_state["messages"][-1]

        # 2) Evaluate any pending run_cmd tool calls for safety.
        tool_responses: list[ToolMessage] = []
        any_unsafe = False
        for tool_call in last_msg.tool_calls:
            if tool_call["name"] != "run_cmd":
                continue

            query = tool_call["args"]["query"]
            safety_result = self.llm.invoke(
                self.safety_prompt + query,
                self.build_config(tags=["safety_check"]),
            )

            if "[NO]" in safety_result.content:
                any_unsafe = True
                tool_response = (
                    "[UNSAFE] That command `{q}` was deemed unsafe and cannot be run.\n"
                    "For reason: {r}"
                ).format(q=query, r=safety_result.content)
                console.print(
                    "[bold red][WARNING][/bold red] Command deemed unsafe:",
                    query,
                )
                # Also surface the model's rationale for transparency.
                console.print(
                    "[bold red][WARNING][/bold red] REASON:", tool_response
                )
            else:
                tool_response = f"Command `{query}` passed safety check."
                console.print(
                    f"[green]Command passed safety check:[/green] {query}"
                )

            tool_responses.append(
                ToolMessage(
                    content=tool_response,
                    tool_call_id=tool_call["id"],
                )
            )

        # 3) If any command is unsafe, append all tool responses; otherwise keep state.
        if any_unsafe:
            new_state["messages"].extend(tool_responses)

        return new_state

    def _build_graph(self):
        """Construct and compile the agent's LangGraph state machine."""
        # Create a graph over the agent's execution state.
        graph = StateGraph(ExecutionState)

        # Register nodes:
        # - "agent": LLM planning/execution step
        # - "action": tool dispatch (run_cmd, write_code, etc.)
        # - "summarize": summary/finalization step
        # - "safety_check": gate for shell command safety
        self.add_node(graph, self.query_executor, "agent")
        self.add_node(graph, self.tool_node, "action")
        self.add_node(graph, self.summarize, "summarize")
        self.add_node(graph, self.safety_check, "safety_check")

        # Set entrypoint: execution starts with the "agent" node.
        graph.set_entry_point("agent")

        # From "agent", either continue (tools) or finish (summarize),
        # based on presence of tool calls in the last message.
        graph.add_conditional_edges(
            "agent",
            self._wrap_cond(should_continue, "should_continue", "execution"),
            {"continue": "safety_check", "summarize": "summarize"},
        )

        # From "safety_check", route to tools if safe, otherwise back to agent
        # to revise the plan without executing unsafe commands.
        graph.add_conditional_edges(
            "safety_check",
            self._wrap_cond(command_safe, "command_safe", "execution"),
            {"safe": "action", "unsafe": "agent"},
        )

        # After tools run, return control to the agent for the next step.
        graph.add_edge("action", "agent")

        # The graph completes at the "summarize" node.
        graph.set_finish_point("summarize")

        # Compile and return the executable graph (optionally with a checkpointer).
        return graph.compile(checkpointer=self.checkpointer)

    def _invoke(
        self, inputs: Mapping[str, Any], recursion_limit: int = 999_999, **_
    ):
        """Invoke the compiled graph with inputs under a specified recursion limit.

        This method builds a LangGraph config with the provided recursion limit
        and a "graph" tag, then delegates to the compiled graph's invoke method.
        """
        # Build invocation config with a generous recursion limit for long runs.
        config = self.build_config(
            recursion_limit=recursion_limit, tags=["graph"]
        )

        # Delegate execution to the compiled graph.
        return self._action.invoke(inputs, config)

    # This property is trying to stop people bypassing invoke
    @property
    def action(self):
        """Property used to affirm `action` attribute is unsupported."""
        raise AttributeError(
            "Use .stream(...) or .invoke(...); direct .action access is unsupported."
        )


# Single module test execution
def main():
    execution_agent = ExecutionAgent()
    problem_string = (
        "Write and execute a python script to print the first 10 integers."
    )
    inputs = {
        "messages": [HumanMessage(content=problem_string)]
    }  # , "workspace":"dummy_test"}
    result = execution_agent.invoke(
        inputs,
        config={"configurable": {"thread_id": execution_agent.thread_id}},
    )
    print(result["messages"][-1].content)
    return result


if __name__ == "__main__":
    main()<|MERGE_RESOLUTION|>--- conflicted
+++ resolved
@@ -30,7 +30,7 @@
 # from langchain_core.runnables.graph import MermaidDrawMethod
 import subprocess
 from pathlib import Path
-from typing import Annotated, Any, Literal, Mapping, Optional, TypedDict
+from typing import Annotated, Any, Literal, Mapping, Optional
 
 import randomname
 from langchain.chat_models import BaseChatModel, init_chat_model
@@ -39,7 +39,6 @@
 )  # TavilySearchResults,
 from langchain_core.messages import (
     AIMessage,
-    HumanMessage,
     SystemMessage,
     ToolMessage,
 )
@@ -53,6 +52,7 @@
 from rich import get_console
 from rich.panel import Panel
 from rich.syntax import Syntax
+from typing_extensions import TypedDict
 
 from ..prompt_library.execution_prompts import (
     executor_prompt,
@@ -107,186 +107,9 @@
     symlinkdir: dict
 
 
-<<<<<<< HEAD
-class ExecutionAgent(BaseAgent):
-    def __init__(
-        self,
-        llm: BaseChatModel = init_chat_model("openai:gpt-4o-mini"),
-        agent_memory: Optional[Any | AgentMemory] = None,
-        log_state: bool = False,
-        **kwargs,
-    ):
-        super().__init__(llm, **kwargs)
-        self.agent_memory = agent_memory
-        self.safety_prompt = safety_prompt
-        self.executor_prompt = executor_prompt
-        self.summarize_prompt = summarize_prompt
-        self.tools = [run_cmd, write_code, edit_code, search_tool]
-        self.tool_node = ToolNode(self.tools)
-        self.llm = self.llm.bind_tools(self.tools)
-        self.log_state = log_state
-
-        self._action = self._build_graph()
-
-    # Define the function that calls the model
-    def query_executor(self, state: ExecutionState) -> ExecutionState:
-        new_state = state.copy()
-        if "workspace" not in new_state.keys():
-            new_state["workspace"] = randomname.get_name()
-            print(
-                f"{RED}Creating the folder {BLUE}{BOLD}{new_state['workspace']}{RESET}{RED} for this project.{RESET}"
-            )
-        os.makedirs(new_state["workspace"], exist_ok=True)
-
-        # code related to symlink
-        sd = new_state.get("symlinkdir")
-        if isinstance(sd, dict) and "is_linked" not in sd:
-            # symlinkdir = {"source": "foo", "dest": "bar"}
-            symlinkdir = new_state["symlinkdir"]
-            # user provided a symlinkdir key - let's do the linking!
-
-            src = Path(symlinkdir["source"]).expanduser().resolve()
-            workspace_root = Path(new_state["workspace"]).expanduser().resolve()
-            dst = workspace_root / symlinkdir["dest"]  # prepend workspace
-
-            # if you want to replace an existing link/file, unlink it first
-            if dst.exists() or dst.is_symlink():
-                dst.unlink()
-
-            # create parent dirs for the link location if they don’t exist
-            dst.parent.mkdir(parents=True, exist_ok=True)
-
-            # actually make the link (tell pathlib it’s a directory target)
-            dst.symlink_to(src, target_is_directory=src.is_dir())
-            print(f"{RED}Symlinked {src} (source) --> {dst} (dest)")
-            # note that we've done the symlink now, so don't need to do it later
-            new_state["symlinkdir"]["is_linked"] = True
-
-        if isinstance(new_state["messages"][0], SystemMessage):
-            new_state["messages"][0] = SystemMessage(
-                content=self.executor_prompt
-            )
-        else:
-            new_state["messages"] = [
-                SystemMessage(content=self.executor_prompt)
-            ] + state["messages"]
-        try:
-            response = self.llm.invoke(
-                new_state["messages"], self.build_config(tags=["agent"])
-            )
-        except Exception as e:
-            print("Error: ", e, " ", new_state["messages"][-1].content)
-        if self.log_state:
-            self.write_state("execution_agent.json", new_state)
-        return {"messages": [response], "workspace": new_state["workspace"]}
-
-    # Define the function that calls the model
-    def summarize(self, state: ExecutionState) -> ExecutionState:
-        messages = [SystemMessage(content=summarize_prompt)] + state["messages"]
-        try:
-            response = self.llm.invoke(
-                messages, self.build_config(tags=["summarize"])
-            )
-        except Exception as e:
-            print("Error: ", e, " ", messages[-1].content)
-        if self.agent_memory:
-            memories = []
-            # Handle looping through the messages
-            for x in state["messages"]:
-                if not isinstance(x, AIMessage):
-                    memories.append(x.content)
-                elif not x.tool_calls:
-                    memories.append(x.content)
-                else:
-                    tool_strings = []
-                    for tool in x.tool_calls:
-                        tool_name = "Tool Name: " + tool["name"]
-                        tool_strings.append(tool_name)
-                        for y in tool["args"]:
-                            tool_strings.append(
-                                f"Arg: {str(y)}\nValue: {str(tool['args'][y])}"
-                            )
-                    memories.append("\n".join(tool_strings))
-            memories.append(response.content)
-            self.agent_memory.add_memories(memories)
-            save_state = state.copy()
-            save_state["messages"].append(response)
-        if self.log_state:
-            self.write_state("execution_agent.json", save_state)
-        return {"messages": [response.content]}
-
-    # Define the function that calls the model
-    def safety_check(self, state: ExecutionState) -> ExecutionState:
-        """
-        Validate the safety of a pending shell command.
-
-        Args:
-            state: Current execution state.
-
-        Returns:
-            Either the unchanged state (safe) or a state with tool message(s) (unsafe).
-        """
-        new_state = state.copy()
-        last_msg = new_state["messages"][-1]
-
-        tool_responses = []
-        tool_failed = False
-        for tool_call in last_msg.tool_calls:
-            call_name = tool_call["name"]
-
-            if call_name == "run_cmd":
-                query = tool_call["args"]["query"]
-                safety_check = self.llm.invoke(
-                    self.safety_prompt + query,
-                    self.build_config(tags=["safety_check"]),
-                )
-
-                if "[NO]" in safety_check.content:
-                    tool_failed = True
-
-                    tool_response = f"""
-                    [UNSAFE] That command `{query}` was deemed unsafe and cannot be run.
-                    For reason: {safety_check.content}
-                    """
-                    console.print(
-                        "[bold red][WARNING][/bold red] Command deemed unsafe:",
-                        query,
-                    )
-                    # and tell the user the reason
-                    console.print(
-                        "[bold red][WARNING][/bold red] REASON:", tool_response
-                    )
-
-                else:
-                    tool_response = f"Command `{query}` passed safety check."
-                    console.print(
-                        f"[green]Command passed safety check:[/green] {query}"
-                    )
-
-                tool_responses.append(
-                    ToolMessage(
-                        content=tool_response,
-                        tool_call_id=tool_call["id"],
-                    )
-                )
-
-        if tool_failed:
-            new_state["messages"].extend(tool_responses)
-
-        return new_state
-
-    def _build_graph(self):
-        graph = StateGraph(ExecutionState)
-
-        self.add_node(graph, self.query_executor, "agent")
-        self.add_node(graph, self.tool_node, "action")
-        self.add_node(graph, self.summarize, "summarize")
-        self.add_node(graph, self.safety_check, "safety_check")
-=======
 # Helper functions
 def _strip_fences(snippet: str) -> str:
     """Remove markdown fences from a code snippet.
->>>>>>> 49ae1834
 
     This function strips leading triple backticks and any language
     identifiers from a markdown-formatted code snippet and returns
@@ -612,7 +435,7 @@
     persist summaries.
 
     Args:
-        llm (str | BaseChatModel): Model identifier or bound chat model
+        llm (BaseChatModel): Model identifier or bound chat model
             instance. If a string is provided, the BaseAgent initializer will
             resolve it.
         agent_memory (Any | AgentMemory, optional): Memory backend used to
@@ -659,7 +482,7 @@
 
     def __init__(
         self,
-        llm: str | BaseChatModel = "openai/gpt-4o-mini",
+        llm: BaseChatModel = init_chat_model("openai:gpt-4o-mini"),
         agent_memory: Optional[Any | AgentMemory] = None,
         log_state: bool = False,
         **kwargs,
@@ -674,7 +497,6 @@
         self.tool_node = ToolNode(self.tools)
         self.llm = self.llm.bind_tools(self.tools)
         self.log_state = log_state
-
         self._action = self._build_graph()
 
     # Define the function that calls the model
@@ -749,7 +571,7 @@
             response = self.llm.invoke(
                 new_state["messages"], self.build_config(tags=["agent"])
             )
-        except ContentPolicyViolationError as e:
+        except Exception as e:
             print("Error: ", e, " ", new_state["messages"][-1].content)
 
         # 5) Optionally persist the pre-invocation state for audit/debugging.
@@ -783,7 +605,7 @@
                 messages, self.build_config(tags=["summarize"])
             )
             response_content = response.content
-        except ContentPolicyViolationError as e:
+        except Exception as e:
             print("Error: ", e, " ", messages[-1].content)
 
         # 3) Optionally persist salient details to the memory backend.
@@ -951,25 +773,4 @@
         """Property used to affirm `action` attribute is unsupported."""
         raise AttributeError(
             "Use .stream(...) or .invoke(...); direct .action access is unsupported."
-        )
-
-
-# Single module test execution
-def main():
-    execution_agent = ExecutionAgent()
-    problem_string = (
-        "Write and execute a python script to print the first 10 integers."
-    )
-    inputs = {
-        "messages": [HumanMessage(content=problem_string)]
-    }  # , "workspace":"dummy_test"}
-    result = execution_agent.invoke(
-        inputs,
-        config={"configurable": {"thread_id": execution_agent.thread_id}},
-    )
-    print(result["messages"][-1].content)
-    return result
-
-
-if __name__ == "__main__":
-    main()+        )