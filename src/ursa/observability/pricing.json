{
  "_note": "Prices are per 1K tokens; derived from OpenAI's table (originally per 1M). Source: https://platform.openai.com/docs/pricing",
  "local/*": { "input_per_1k": 0.0, "output_per_1k": 0.0, "cached_input_multiplier": 1.0 },

  "gpt-5.1":                     { "input_per_1k": 0.00125, "output_per_1k": 0.01,   "cached_input_multiplier": 0.1 },
  "openai:gpt-5.1":              { "input_per_1k": 0.00125, "output_per_1k": 0.01,   "cached_input_multiplier": 0.1 },

  "gpt-5":                       { "input_per_1k": 0.00125, "output_per_1k": 0.01,   "cached_input_multiplier": 0.1 },
  "openai:gpt-5":                { "input_per_1k": 0.00125, "output_per_1k": 0.01,   "cached_input_multiplier": 0.1 },

  "gpt-5-pro":                   { "input_per_1k": 0.01500, "output_per_1k": 0.12,   "cached_input_multiplier": 1.0 },
  "openai:gpt-5-pro":            { "input_per_1k": 0.01500, "output_per_1k": 0.12,   "cached_input_multiplier": 1.0 },

<<<<<<< HEAD
  "gpt-5.1-mini":                { "input_per_1k": 0.00025, "output_per_1k": 0.002,  "cached_input_multiplier": 0.1 },
  "openai:gpt-5.1-mini":         { "input_per_1k": 0.00025, "output_per_1k": 0.002,  "cached_input_multiplier": 0.1 },

=======
>>>>>>> b2fc26b8
  "gpt-5-mini":                  { "input_per_1k": 0.00025, "output_per_1k": 0.002,  "cached_input_multiplier": 0.1 },
  "openai:gpt-5-mini":           { "input_per_1k": 0.00025, "output_per_1k": 0.002,  "cached_input_multiplier": 0.1 },

  "gpt-5.1-nano":                { "input_per_1k": 0.00005, "output_per_1k": 0.0004, "cached_input_multiplier": 0.1 },
  "openai:gpt-5.1-nano":         { "input_per_1k": 0.00005, "output_per_1k": 0.0004, "cached_input_multiplier": 0.1 },

  "gpt-5-nano":                  { "input_per_1k": 0.00005, "output_per_1k": 0.0004, "cached_input_multiplier": 0.1 },
  "openai:gpt-5-nano":           { "input_per_1k": 0.00005, "output_per_1k": 0.0004, "cached_input_multiplier": 0.1 },

  "gpt-5-chat-latest":           { "input_per_1k": 0.00125, "output_per_1k": 0.01,   "cached_input_multiplier": 0.1 },
  "openai:gpt-5-chat-latest":    { "input_per_1k": 0.00125, "output_per_1k": 0.01,   "cached_input_multiplier": 0.1 },

  "gpt-5.1-codex":               { "input_per_1k": 0.00125, "output_per_1k": 0.01,   "cached_input_multiplier": 0.1 },
  "openai:gpt-5.1-codex":        { "input_per_1k": 0.00125, "output_per_1k": 0.01,   "cached_input_multiplier": 0.1 },

  "gpt-5.1-codex-mini":          { "input_per_1k": 0.00025, "output_per_1k": 0.002,   "cached_input_multiplier": 0.1 },
  "openai:gpt-5.1-codex-mini":   { "input_per_1k": 0.00025, "output_per_1k": 0.002,   "cached_input_multiplier": 0.1 },

  "gpt-5-codex":                 { "input_per_1k": 0.00125, "output_per_1k": 0.01,   "cached_input_multiplier": 0.1 },
  "openai:gpt-5-codex":          { "input_per_1k": 0.00125, "output_per_1k": 0.01,   "cached_input_multiplier": 0.1 },

  "gpt-4.1":                     { "input_per_1k": 0.003,   "output_per_1k": 0.012,  "cached_input_multiplier": 0.25 },
  "openai:gpt-4.1":              { "input_per_1k": 0.003,   "output_per_1k": 0.012,  "cached_input_multiplier": 0.25 },

  "gpt-4.1-mini":                { "input_per_1k": 0.0008,  "output_per_1k": 0.0032, "cached_input_multiplier": 0.25 },
  "openai:gpt-4.1-mini":         { "input_per_1k": 0.0008,  "output_per_1k": 0.0032, "cached_input_multiplier": 0.25 },

  "gpt-4.1-nano":                { "input_per_1k": 0.0002,  "output_per_1k": 0.0008, "cached_input_multiplier": 0.25 },
  "openai:gpt-4.1-nano":         { "input_per_1k": 0.0002,  "output_per_1k": 0.0008, "cached_input_multiplier": 0.25 },

  "gpt-4o":                      { "input_per_1k": 0.0025,  "output_per_1k": 0.01,   "cached_input_multiplier": 0.5 },
  "openai:gpt-4o":               { "input_per_1k": 0.0025,  "output_per_1k": 0.01,   "cached_input_multiplier": 0.5 },

  "gpt-4o-2024-05-13":           { "input_per_1k": 0.005,   "output_per_1k": 0.015,  "cached_input_multiplier": 1.0 },
  "openai:gpt-4o-2024-05-13":    { "input_per_1k": 0.005,   "output_per_1k": 0.015,  "cached_input_multiplier": 1.0 },

  "gpt-4o-mini":                 { "input_per_1k": 0.00015, "output_per_1k": 0.0006, "cached_input_multiplier": 0.5 },
  "openai:gpt-4o-mini":          { "input_per_1k": 0.00015, "output_per_1k": 0.0006, "cached_input_multiplier": 0.5 },

  "gpt-realtime":                { "input_per_1k": 0.004,   "output_per_1k": 0.016,  "cached_input_multiplier": 0.1 },
  "openai:gpt-realtime":         { "input_per_1k": 0.004,   "output_per_1k": 0.016,  "cached_input_multiplier": 0.1 },

  "gpt-4o-realtime-preview":     { "input_per_1k": 0.005,   "output_per_1k": 0.02,   "cached_input_multiplier": 0.5 },
  "openai:gpt-4o-realtime-preview": { "input_per_1k": 0.005, "output_per_1k": 0.02,  "cached_input_multiplier": 0.5 },

  "gpt-4o-mini-realtime-preview":{ "input_per_1k": 0.0006,  "output_per_1k": 0.0024, "cached_input_multiplier": 0.5 },
  "openai:gpt-4o-mini-realtime-preview": { "input_per_1k": 0.0006, "output_per_1k": 0.0024, "cached_input_multiplier": 0.5 },

  "gpt-audio":                   { "input_per_1k": 0.0025,  "output_per_1k": 0.01,   "cached_input_multiplier": 1.0 },
  "openai:gpt-audio":            { "input_per_1k": 0.0025,  "output_per_1k": 0.01,   "cached_input_multiplier": 1.0 },

  "gpt-4o-audio-preview":        { "input_per_1k": 0.0025,  "output_per_1k": 0.01,   "cached_input_multiplier": 1.0 },
  "openai:gpt-4o-audio-preview": { "input_per_1k": 0.0025,  "output_per_1k": 0.01,   "cached_input_multiplier": 1.0 },

  "gpt-4o-mini-audio-preview":   { "input_per_1k": 0.00015, "output_per_1k": 0.0006, "cached_input_multiplier": 1.0 },
  "openai:gpt-4o-mini-audio-preview": { "input_per_1k": 0.00015, "output_per_1k": 0.0006, "cached_input_multiplier": 1.0 },

  "o1":                          { "input_per_1k": 0.015,   "output_per_1k": 0.06,   "cached_input_multiplier": 0.5 },
  "openai:o1":                   { "input_per_1k": 0.015,   "output_per_1k": 0.06,   "cached_input_multiplier": 0.5 },

  "o1-pro":                      { "input_per_1k": 0.15,    "output_per_1k": 0.6,    "cached_input_multiplier": 1.0 },
  "openai:o1-pro":               { "input_per_1k": 0.15,    "output_per_1k": 0.6,    "cached_input_multiplier": 1.0 },

  "o3-pro":                      { "input_per_1k": 0.02,    "output_per_1k": 0.08,   "cached_input_multiplier": 1.0 },
  "openai:o3-pro":               { "input_per_1k": 0.02,    "output_per_1k": 0.08,   "cached_input_multiplier": 1.0 },

  "o3":                          { "input_per_1k": 0.002,   "output_per_1k": 0.008,  "cached_input_multiplier": 0.25 },
  "openai:o3":                   { "input_per_1k": 0.002,   "output_per_1k": 0.008,  "cached_input_multiplier": 0.25 },

  "o3-deep-research":            { "input_per_1k": 0.01,    "output_per_1k": 0.04,   "cached_input_multiplier": 0.25 },
  "openai:o3-deep-research":     { "input_per_1k": 0.01,    "output_per_1k": 0.04,   "cached_input_multiplier": 0.25 },

  "o4-mini":                     { "input_per_1k": 0.0011,  "output_per_1k": 0.0044, "cached_input_multiplier": 0.25 },
  "openai:o4-mini":              { "input_per_1k": 0.0011,  "output_per_1k": 0.0044, "cached_input_multiplier": 0.25 },

  "o4-mini-deep-research":       { "input_per_1k": 0.002,   "output_per_1k": 0.008,  "cached_input_multiplier": 0.25 },
  "openai:o4-mini-deep-research":{ "input_per_1k": 0.002,   "output_per_1k": 0.008,  "cached_input_multiplier": 0.25 },

  "o3-mini":                     { "input_per_1k": 0.0011,  "output_per_1k": 0.0044, "cached_input_multiplier": 0.5 },
  "openai:o3-mini":              { "input_per_1k": 0.0011,  "output_per_1k": 0.0044, "cached_input_multiplier": 0.5 },

  "o1-mini":                     { "input_per_1k": 0.0011,  "output_per_1k": 0.0044, "cached_input_multiplier": 0.5 },
  "openai:o1-mini":              { "input_per_1k": 0.0011,  "output_per_1k": 0.0044, "cached_input_multiplier": 0.5 },

  "codex-mini-latest":           { "input_per_1k": 0.0015,  "output_per_1k": 0.006,  "cached_input_multiplier": 0.25 },
  "openai:codex-mini-latest":    { "input_per_1k": 0.0015,  "output_per_1k": 0.006,  "cached_input_multiplier": 0.25 }
}<|MERGE_RESOLUTION|>--- conflicted
+++ resolved
@@ -11,12 +11,6 @@
   "gpt-5-pro":                   { "input_per_1k": 0.01500, "output_per_1k": 0.12,   "cached_input_multiplier": 1.0 },
   "openai:gpt-5-pro":            { "input_per_1k": 0.01500, "output_per_1k": 0.12,   "cached_input_multiplier": 1.0 },
 
-<<<<<<< HEAD
-  "gpt-5.1-mini":                { "input_per_1k": 0.00025, "output_per_1k": 0.002,  "cached_input_multiplier": 0.1 },
-  "openai:gpt-5.1-mini":         { "input_per_1k": 0.00025, "output_per_1k": 0.002,  "cached_input_multiplier": 0.1 },
-
-=======
->>>>>>> b2fc26b8
   "gpt-5-mini":                  { "input_per_1k": 0.00025, "output_per_1k": 0.002,  "cached_input_multiplier": 0.1 },
   "openai:gpt-5-mini":           { "input_per_1k": 0.00025, "output_per_1k": 0.002,  "cached_input_multiplier": 0.1 },
 
