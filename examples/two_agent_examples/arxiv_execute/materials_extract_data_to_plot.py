from langchain.chat_models import init_chat_model
from langchain_core.messages import HumanMessage
<<<<<<< HEAD
=======
from langchain_openai import ChatOpenAI
>>>>>>> 49ae1834

from ursa.agents import ArxivAgent, ExecutionAgent
from ursa.observability.timing import render_session_summary

tid = "run-" + __import__("uuid").uuid4().hex[:8]


def main():
<<<<<<< HEAD
    model = init_chat_model(
        model="openai:o3",
        max_completion_tokens=50000,
=======
    model = ChatOpenAI(
        model="o3",
        max_tokens=50000,
>>>>>>> 49ae1834
    )

    agent = ArxivAgent(
        llm=model,
        summarize=True,
        process_images=False,
        max_results=20,
        database_path="database_materials1",
        summaries_path="database_summaries_materials1",
        vectorstore_path="vectorstores_materials1",
        download_papers=True,
    )
    agent.thread_id = tid

    result = agent.invoke(
        arxiv_search_query="high entropy alloy hardness",
        context="What data and uncertainties are reported for hardness of the high entropy alloy and how that that compare to other alloys?",
    )
    print(result)
    executor = ExecutionAgent(llm=model)
    executor.thread_id = tid
    exe_plan = f"""
    The following is the summaries of research papers on the high entropy alloy hardness: 
    {result}

    Summarize the results in a markdown document. Include a plot of the data extracted from the papers. This 
    will be reviewed by experts in the field so technical accuracy and clarity is critical.
    """

    init = {"messages": [HumanMessage(content=exe_plan)]}

    final_results = executor.invoke(init)

    for x in final_results["messages"]:
        print(x.content)

    render_session_summary(tid)


if __name__ == "__main__":
    main()<|MERGE_RESOLUTION|>--- conflicted
+++ resolved
@@ -1,27 +1,15 @@
+from uuid import uuid4
+
 from langchain.chat_models import init_chat_model
 from langchain_core.messages import HumanMessage
-<<<<<<< HEAD
-=======
-from langchain_openai import ChatOpenAI
->>>>>>> 49ae1834
 
 from ursa.agents import ArxivAgent, ExecutionAgent
 from ursa.observability.timing import render_session_summary
 
-tid = "run-" + __import__("uuid").uuid4().hex[:8]
-
 
 def main():
-<<<<<<< HEAD
-    model = init_chat_model(
-        model="openai:o3",
-        max_completion_tokens=50000,
-=======
-    model = ChatOpenAI(
-        model="o3",
-        max_tokens=50000,
->>>>>>> 49ae1834
-    )
+    tid = f"run-{uuid4().hex[:8]}"
+    model = init_chat_model(model="openai:o3", max_completion_tokens=50000)
 
     agent = ArxivAgent(
         llm=model,
@@ -32,16 +20,16 @@
         summaries_path="database_summaries_materials1",
         vectorstore_path="vectorstores_materials1",
         download_papers=True,
+        thread_id=tid,
     )
-    agent.thread_id = tid
 
     result = agent.invoke(
         arxiv_search_query="high entropy alloy hardness",
         context="What data and uncertainties are reported for hardness of the high entropy alloy and how that that compare to other alloys?",
     )
     print(result)
-    executor = ExecutionAgent(llm=model)
-    executor.thread_id = tid
+    executor = ExecutionAgent(llm=model, thread_id=tid)
+
     exe_plan = f"""
     The following is the summaries of research papers on the high entropy alloy hardness: 
     {result}
