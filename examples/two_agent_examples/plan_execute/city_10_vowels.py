--- conflicted
+++ resolved
@@ -1,13 +1,8 @@
 import sqlite3
 from pathlib import Path
 
-<<<<<<< HEAD
-from langchain_openai import ChatOpenAI
+from langchain.chat_models import init_chat_model
 from langgraph.checkpoint.sqlite import SqliteSaver
-=======
-from langchain.chat_models import init_chat_model
-from langchain_core.messages import HumanMessage
->>>>>>> 4dcae48b
 
 from ursa.agents import ExecutionAgent, PlanningAgent
 from ursa.observability.timing import render_session_summary
@@ -19,24 +14,17 @@
     try:
         # Define a simple problem
         problem = "Find a city with as least 10 vowels in its name."
-<<<<<<< HEAD
         workspace = "city_vowel_test"
 
-        planner_model = ChatOpenAI(
-            model="o3",
-            max_tokens=10000,
+        planner_model = init_chat_model(
+            model="openai:gpt-5-mini",
+            max_completion_tokens=10000,
             max_retries=2,
         )
-        executor_model = ChatOpenAI(
-            model="o3",
-            max_tokens=10000,
-=======
-        model = init_chat_model(
-            model="openai:gpt-5-mini"
-            if mode == "prod"
-            else "ollama:llama3.1:8b",
-            max_completion_tokens=10000 if mode == "prod" else 4000,
->>>>>>> 4dcae48b
+
+        executor_model = init_chat_model(
+            model="openai:gpt-5-mini",
+            max_completion_tokens=10000,
             max_retries=2,
         )
 
