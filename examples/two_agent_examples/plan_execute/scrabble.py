--- conflicted
+++ resolved
@@ -2,22 +2,16 @@
 import sys
 from pathlib import Path
 
+from langchain_litellm import ChatLiteLLM
 from langchain_core.messages import HumanMessage
-<<<<<<< HEAD
-
+from langgraph.checkpoint.sqlite import SqliteSaver
 from ursa.agents import ExecutionAgent, PlanningAgent
-=======
-from langchain_litellm import ChatLiteLLM
-from langgraph.checkpoint.sqlite import SqliteSaver
->>>>>>> 78fd05a2
 
 # rich console stuff for beautification
 from rich.console import Console
 from rich.panel import Panel
 from rich.progress import BarColumn, Progress, SpinnerColumn, TextColumn
 from rich.text import Text
-
-from oppenai.agents import ExecutionAgent, PlanningAgent
 
 console = Console()  # global console object
 
