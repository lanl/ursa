--- conflicted
+++ resolved
@@ -102,25 +102,12 @@
 
 ## MCP serving
 
-<<<<<<< HEAD
-You can install `ursa` as a command line app with `pip` or `uv`:
-=======
 You can install `ursa` as a command line app via `pip` or `uv`:
->>>>>>> 334cd172
 
 **pip**
 
 ```shell
 pip install 'ursa-ai[mcp]'
-<<<<<<< HEAD
-```
-
-**uv**
-
-```shell
-uv tool install 'ursa-ai[mcp]'
-=======
->>>>>>> 334cd172
 ```
 
 **uv**
