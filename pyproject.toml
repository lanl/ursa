[project]
name = "ursa-ai"
dynamic = ["version"]
description = "Agents for science at LANL"
readme = "README.md"
authors = [
    { name = "Mike Grosskopf", email = "mikegros@lanl.gov" },
    { name = "Nathan Debardeleben", email = "ndebard@lanl.gov" },
    { name = "Rahul Somasundaram", email = "rsomasundaram@lanl.gov" },
    { name = "Isaac Michaud", email = "imichaud@lanl.gov" },
    { name = "Avanish Mishra", email = "avanish@lanl.gov" },
    { name = "Arthur Lui", email = "alui@lanl.gov" },
    { name = "Russell Bent", email = "rbent@lanl.gov" },
    { name = "Earl Lawrence", email = "earl@lanl.gov" }
]
license = "BSD-3-Clause"
license-files = [ "LICENSE" ]
requires-python = ">=3.10"
dependencies = [
    "arxiv>=2.2.0,<3.0",
    "beautifulsoup4>=4.13.4,<5.0",
    "randomname>=0.2.1,<0.3",
    "langchain>=0.3.27,<0.4",
    "langchain-community>=0.3.29,<0.4",
    "langchain-litellm>=0.2.2,<0.3",
    "langchain-openai>=0.3.30,<0.4",
    "langgraph>=0.6.6,<0.7",
    "pandas>=2.3.1,<3.0",
    "pillow>=11.3.0,<12.0",
    "pymupdf>=1.26.0,<2.0",
    "pypdf>=5.9.0,<6.0",
    "rich>=13.9.4,<14.0",
    "langchain-chroma>=0.2.5,<0.3",
    "chromadb>=1.0.20,<1.1",
    "mp-api>=0.45.8,<0.46",
    "langchain-google-genai>=2.1.9,<3.0",
    "langchain-anthropic>=0.3.19,<0.4",
    "langgraph-checkpoint-sqlite>=2.0.10,<3.0",
    "langchain-ollama>=0.3.6,<0.4",
    "ddgs>=9.5.5",
    "typer>=0.16.1",
]
classifiers = [
    "Operating System :: OS Independent",
    "Programming Language :: Python :: 3.10",
    "Programming Language :: Python :: 3.11",
    "Programming Language :: Python :: 3.12",
    "Programming Language :: Python :: 3.13",
    "Programming Language :: Python :: 3.14",
]

[project.scripts]
ursa = "ursa.cli:main"

[project.urls]
Homepage = "https://github.com/lanl/ursa"
Documentation = "https://github.com/lanl/ursa/tree/main/docs"
Repository = "https://github.com/lanl/ursa"
Issues = "https://github.com/lanl/ursa/issues"

[build-system]
requires = ["setuptools>=74.1", "setuptools-git-versioning>=2.0,<3"]
build-backend = "setuptools.build_meta"

[tool.setuptools-git-versioning]
enabled = true

[tool.ruff]
line-length = 80
preview = true

[tool.ruff.lint]
extend-select = ["I"]  # W505 (doc-line-too-long); D (pydocstyle)
pydocstyle.convention = "numpy"
pycodestyle.max-doc-length = 80

# Ignore test file documentation linting.
[tool.ruff.lint.extend-per-file-ignores]
"tests/**/*.py" = ["D"]

[dependency-groups]
dev = [
    "langgraph-checkpoint-sqlite>=2.0.10",
    "notebook>=7.3.3",
    "pre-commit>=4.3.0",
    "pytest>=8.4.2",
    "scikit-optimize>=0.10.2",
]
<<<<<<< HEAD
docs = [
    "mkdocs>=1.6.1",
    "mkdocs-autorefs>=1.4.3",
    "mkdocs-material>=9.6.21",
    "mkdocstrings-python>=1.18.2",
=======
lammps = [
    "atomman>=1.5.2",
    "trafilatura>=1.6.1",
]
opt = [
    "ortools>=9.14,<9.15",
>>>>>>> e0951af1
]<|MERGE_RESOLUTION|>--- conflicted
+++ resolved
@@ -86,18 +86,16 @@
     "pytest>=8.4.2",
     "scikit-optimize>=0.10.2",
 ]
-<<<<<<< HEAD
 docs = [
     "mkdocs>=1.6.1",
     "mkdocs-autorefs>=1.4.3",
     "mkdocs-material>=9.6.21",
     "mkdocstrings-python>=1.18.2",
-=======
+]
 lammps = [
     "atomman>=1.5.2",
     "trafilatura>=1.6.1",
 ]
 opt = [
     "ortools>=9.14,<9.15",
->>>>>>> e0951af1
 ]