[project]
name = "ursa-ai"
dynamic = ["version"]
description = "Agents for science at LANL"
readme = "README.md"
authors = [
    { name = "Mike Grosskopf", email = "mikegros@lanl.gov" },
    { name = "Nathan Debardeleben", email = "ndebard@lanl.gov" },
    { name = "Rahul Somasundaram", email = "rsomasundaram@lanl.gov" },
    { name = "Isaac Michaud", email = "imichaud@lanl.gov" },
    { name = "Avanish Mishra", email = "avanish@lanl.gov" },
    { name = "Arthur Lui", email = "alui@lanl.gov" },
    { name = "Russell Bent", email = "rbent@lanl.gov" },
    { name = "Earl Lawrence", email = "earl@lanl.gov" }
]
license = "BSD-3-Clause"
license-files = [ "LICENSE" ]
requires-python = ">=3.10"
dependencies = [
    "arxiv>=2.2.0,<3.0",
    "beautifulsoup4>=4.13.4,<5.0",
    "randomname>=0.2.1,<0.3",
    "langchain>=0.3.27,<0.4",
    "langchain-community>=0.3.29,<0.4",
    "langchain-litellm>=0.2.2,<0.3",
    "langchain-openai>=0.3.30,<0.4",
    "langgraph>=0.6.6,<0.7",
    "pandas>=2.3.1,<3.0",
    "pillow>=11.3.0,<12.0",
    "pymupdf>=1.26.0,<2.0",
    "pypdf>=5.9.0,<6.0",
    "rich>=13.9.4,<14.0",
    "langchain-chroma>=0.2.5,<0.3",
    "chromadb>=1.0.20,<1.1",
    "mp-api>=0.45.8,<0.46",
    "langchain-google-genai>=2.1.9,<3.0",
    "langchain-anthropic>=0.3.19,<0.4",
    "langgraph-checkpoint-sqlite>=2.0.10,<3.0",
    "langchain-ollama>=0.3.6,<0.4",
    "ddgs>=9.5.5",
<<<<<<< HEAD
    "atomman>=1.5.2",
    "trafilatura>=1.6.1",
=======
    "typer>=0.16.1",
>>>>>>> e92032ce
]
classifiers = [
    "Operating System :: OS Independent",
    "Programming Language :: Python :: 3.10",
    "Programming Language :: Python :: 3.11",
    "Programming Language :: Python :: 3.12",
    "Programming Language :: Python :: 3.13",
    "Programming Language :: Python :: 3.14",
]

[project.scripts]
ursa = "ursa.cli:main"

[project.urls]
Homepage = "https://github.com/lanl/ursa"
Documentation = "https://github.com/lanl/ursa/tree/main/docs"
Repository = "https://github.com/lanl/ursa"
Issues = "https://github.com/lanl/ursa/issues"

[build-system]
requires = ["setuptools>=74.1", "setuptools-git-versioning>=2.0,<3"]
build-backend = "setuptools.build_meta"

[tool.setuptools-git-versioning]
enabled = true

[tool.ruff]
line-length = 80
preview = true

[tool.ruff.lint]
extend-select = ["I"]  # W505 (doc-line-too-long); D (pydocstyle)
pydocstyle.convention = "numpy"
pycodestyle.max-doc-length = 80

# Ignore test file documentation linting.
[tool.ruff.lint.extend-per-file-ignores]
"tests/**/*.py" = ["D"]

[dependency-groups]
dev = [
    "langgraph-checkpoint-sqlite>=2.0.10",
    "notebook>=7.3.3",
    "pre-commit>=4.3.0",
    "pytest>=8.4.2",
    "scikit-optimize>=0.10.2",
]
docs = [
    "mkdocs>=1.6.1",
    "mkdocs-autorefs>=1.4.3",
    "mkdocs-material>=9.6.21",
    "mkdocstrings-python>=1.18.2",
]
lammps = [
    "atomman>=1.5.2",
    "trafilatura>=1.6.1",
]
opt = [
    "ortools>=9.14,<9.15",
]<|MERGE_RESOLUTION|>--- conflicted
+++ resolved
@@ -38,12 +38,7 @@
     "langgraph-checkpoint-sqlite>=2.0.10,<3.0",
     "langchain-ollama>=0.3.6,<0.4",
     "ddgs>=9.5.5",
-<<<<<<< HEAD
-    "atomman>=1.5.2",
-    "trafilatura>=1.6.1",
-=======
     "typer>=0.16.1",
->>>>>>> e92032ce
 ]
 classifiers = [
     "Operating System :: OS Independent",
