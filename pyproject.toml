--- conflicted
+++ resolved
@@ -26,11 +26,12 @@
     "pypdf>=5.9.0,<6.0",
     "rich>=13.9.4,<14.0",
     "mp-api>=0.45.8,<0.46",
+    "ddgs>=9.5.5",
+    "typer>=0.16.1",
+    "trafilatura>=1.6.1,<1.7",
+    "selectolax>=0.4.0,<0.5",
     # "langchain-google-genai>=2.1.9,<3.0",
     # "langchain-anthropic>=0.3.19,<0.4",
-    "ddgs>=9.5.5",
-    "typer>=0.16.1",
-<<<<<<< HEAD
     "langchain>=1.0.3",
     "langchain-chroma>=1.0.0",
     "langchain-community>=0.4.1",
@@ -38,10 +39,6 @@
     "langgraph-checkpoint-sqlite>=3.0.0",
     "langchain-text-splitters>=1.0.0",
     "langchain-ollama>=1.0.0",
-=======
-    "trafilatura>=1.6.1,<1.7",
-    "selectolax>=0.4.0,<0.5",
->>>>>>> 49ae1834
 ]
 classifiers = [
     "Operating System :: OS Independent",
