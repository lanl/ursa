--- conflicted
+++ resolved
@@ -40,10 +40,7 @@
     "ddgs>=9.5.5",
     "typer>=0.16.1",
     "trafilatura>=1.6.1,<1.7",
-<<<<<<< HEAD
     "selectolax>=0.4.0,<0.5",
-=======
->>>>>>> 83522ef0
 ]
 classifiers = [
     "Operating System :: OS Independent",
